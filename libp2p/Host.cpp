--- conflicted
+++ resolved
@@ -208,7 +208,7 @@
 	
 	// create session so disconnects are managed
 	auto ps = make_shared<Session>(this, _io, p, PeerSessionInfo({_id, clientVersion, _endpoint.address().to_string(), listenPort, chrono::steady_clock::duration(), _rlp[2].toSet<CapDesc>(), 0, map<string, string>()}));
-	if (protocolVersion < dev::p2p::c_protocolVersion)
+	if (protocolVersion < dev::p2p::c_protocolVersion - 1)
 	{
 		ps->disconnect(IncompatibleProtocol);
 		return;
@@ -757,20 +757,11 @@
 			// todo: ipv6
 			if (i[0].itemCount() != 4)
 				continue;
-<<<<<<< HEAD
 
 			Node n((NodeId)i[3], NodeIPEndpoint(i));
 			if (i.itemCount() == 4 && n.endpoint.isAllowed())
 				m_nodeTable->addNode(n);
 			else if (i.itemCount() == 11)
-=======
-			
-			// todo: ipv6, bi::address_v6(i[0].toArray<byte, 16>()
-			Node n((NodeId)i[2], NodeIPEndpoint(bi::address_v4(i[0].toArray<byte, 4>()), i[1].toInt<uint16_t>(), i[1].toInt<uint16_t>()));
-			if (i.itemCount() == 3 && n.endpoint.isAllowed())
-				m_nodeTable->addNode(n, NodeTable::NodeRelation::Known);
-			else if (i.itemCount() == 10)
->>>>>>> a1231f5e
 			{
 				n.required = i[4].toInt<bool>();
 				if (!n.endpoint.isAllowed() && !n.required)
