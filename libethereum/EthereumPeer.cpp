/*
	This file is part of cpp-ethereum.

	cpp-ethereum is free software: you can redistribute it and/or modify
	it under the terms of the GNU General Public License as published by
	the Free Software Foundation, either version 3 of the License, or
	(at your option) any later version.

	cpp-ethereum is distributed in the hope that it will be useful,
	but WITHOUT ANY WARRANTY; without even the implied warranty of
	MERCHANTABILITY or FITNESS FOR A PARTICULAR PURPOSE.  See the
	GNU General Public License for more details.

	You should have received a copy of the GNU General Public License
	along with cpp-ethereum.  If not, see <http://www.gnu.org/licenses/>.
*/
/** @file EthereumPeer.cpp
 * @author Gav Wood <i@gavwood.com>
 * @date 2014
 */

#include "EthereumPeer.h"

#include <chrono>
#include <libdevcore/Common.h>
#include <libethcore/Exceptions.h>
#include <libp2p/Session.h>
#include <libp2p/Host.h>
#include "BlockChain.h"
#include "EthereumHost.h"
#include "TransactionQueue.h"
#include "BlockQueue.h"
#include "BlockChainSync.h"

using namespace std;
using namespace dev;
using namespace dev::eth;
using namespace p2p;

static const unsigned c_maxIncomingNewHashes = 1024;
static const unsigned c_maxHeadersToSend = 1024;

static string toString(Asking _a)
{
	switch (_a)
	{
<<<<<<< HEAD
	case Asking::Blocks: return "Blocks";
	case Asking::Headers: return "Headers";
=======
	case Asking::BlockHeaders: return "BlockHeaders";
	case Asking::BlockBodies: return "BlockBodies";
	case Asking::NodeData: return "NodeData";
	case Asking::Receipts: return "Receipts";
>>>>>>> ee5ee3cd
	case Asking::Nothing: return "Nothing";
	case Asking::State: return "State";
	}
	return "?";
}

EthereumPeer::EthereumPeer(std::shared_ptr<Session> _s, HostCapabilityFace* _h, unsigned _i, CapDesc const& _cap, uint16_t _capID):
	Capability(_s, _h, _i, _capID),
	m_peerCapabilityVersion(_cap.second)
{
	session()->addNote("manners", isRude() ? "RUDE" : "nice");
	m_syncHashNumber = host()->chain().number() + 1;
	requestStatus();
}

EthereumPeer::~EthereumPeer()
{
	if (m_asking != Asking::Nothing)
	{
		clog(NetAllDetail) << "Peer aborting while being asked for " << ::toString(m_asking);
		setRude();
	}
	abortSync();
}

bool EthereumPeer::isRude() const
{
	auto s = session();
	if (s)
		return repMan().isRude(*s, name());
	return false;
}

unsigned EthereumPeer::askOverride() const
{
	std::string static const badGeth = "Geth/v0.9.27";
	auto s = session();
	if (!s)
		return c_maxBlocksAsk;
	if (s->info().clientVersion.substr(0, badGeth.size()) == badGeth)
		return 1;
	bytes const& d = repMan().data(*s, name());
	return d.empty() ? c_maxBlocksAsk : RLP(d).toInt<unsigned>(RLP::LaissezFaire);
}

void EthereumPeer::setRude()
{
	auto s = session();
	if (!s)
		return;
	auto old = askOverride();
	repMan().setData(*s, name(), rlp(askOverride() / 2 + 1));
	cnote << "Rude behaviour; askOverride now" << askOverride() << ", was" << old;
	repMan().noteRude(*s, name());
	session()->addNote("manners", "RUDE");
}

void EthereumPeer::abortSync()
{
	host()->onPeerAborting();
}

EthereumHost* EthereumPeer::host() const
{
	return static_cast<EthereumHost*>(Capability::hostCapability());
}

/*
 * Possible asking/syncing states for two peers:
 */

void EthereumPeer::setIdle()
{
	setAsking(Asking::Nothing);
}

void EthereumPeer::requestStatus()
{
	assert(m_asking == Asking::Nothing);
	setAsking(Asking::State);
	m_requireTransactions = true;
	RLPStream s;
	bool latest = m_peerCapabilityVersion == host()->protocolVersion();
	prep(s, StatusPacket, 5)
					<< (latest ? host()->protocolVersion() : EthereumHost::c_oldProtocolVersion)
					<< host()->networkId()
					<< host()->chain().details().totalDifficulty
					<< host()->chain().currentHash()
					<< host()->chain().genesisHash();
	sealAndSend(s);
}

<<<<<<< HEAD
void EthereumPeer::requestHashes(h256 const& _lastHash)
{
	if (m_asking != Asking::Nothing)
	{
		clog(NetWarn) << "Asking hashes while requesting " << (m_asking == Asking::Nothing ? "nothing" : m_asking == Asking::State ? "state" : m_asking == Asking::Headers ? "hashes" : m_asking == Asking::Blocks ? "blocks" : "?");
		// TODO: fix.
	}
	setAsking(Asking::Headers);
	RLPStream s;
	prep(s, GetBlockHeadersPacket, 2) << _lastHash << c_maxHeadersAsk;
	clog(NetMessageDetail) << "Requesting block hashes staring from " << _lastHash;
	m_syncHash = _lastHash;
	m_syncHashNumber = 0;
	m_lastAskedHeaders = c_maxHeadersAsk;
=======
void EthereumPeer::requestBlockHeaders(unsigned _startNumber, unsigned _count, unsigned _skip, bool _reverse)
{
	if (m_asking != Asking::Nothing)
	{
		clog(NetWarn) << "Asking headers while requesting " << ::toString(m_asking);
	}
	setAsking(Asking::BlockHeaders);
	RLPStream s;
	prep(s, GetBlockHeadersPacket, 4) << _startNumber << _count << _skip << (_reverse ? 1 : 0);
	clog(NetMessageDetail) << "Requesting " << _count << " block headers staring from " << _startNumber << (_reverse ? " in reverse" : "");
	m_syncHashNumber = _startNumber;
	m_lastAskedHeaders = _count;
	sealAndSend(s);
}

void EthereumPeer::requestBlockHeaders(h256 const& _startHash, unsigned _count, unsigned _skip, bool _reverse)
{
	if (m_asking != Asking::Nothing)
	{
		clog(NetWarn) << "Asking headers while requesting " << ::toString(m_asking);
	}
	setAsking(Asking::BlockHeaders);
	RLPStream s;
	prep(s, GetBlockHeadersPacket, 4) << _startHash << _count << _skip << (_reverse ? 1 : 0);
	clog(NetMessageDetail) << "Requesting " << _count << " block headers staring from " << _startHash << (_reverse ? " in reverse" : "");
	m_syncHash = _startHash;
	m_lastAskedHeaders = _count;
>>>>>>> ee5ee3cd
	sealAndSend(s);
}


void EthereumPeer::requestBlockBodies(h256s const& _blocks)
{
	if (m_asking != Asking::Nothing)
	{
<<<<<<< HEAD
		RLPStream s;
		prep(s, GetBlockBodiesPacket, _blocks.size());
		for (auto const& i: _blocks)
			s << i;
		sealAndSend(s);
=======
		clog(NetWarn) << "Asking headers while requesting " << ::toString(m_asking);
>>>>>>> ee5ee3cd
	}
	setAsking(Asking::BlockBodies);
	if (_blocks.size())
	{
		RLPStream s;
<<<<<<< HEAD
		prep(s, GetBlockBodiesPacket, blocks.size());
		for (auto const& i: blocks)
=======
		prep(s, GetBlockBodiesPacket, _blocks.size());
		for (auto const& i: _blocks)
>>>>>>> ee5ee3cd
			s << i;
		sealAndSend(s);
	}
	else
		setIdle();
}

void EthereumPeer::setAsking(Asking _a)
{
	m_asking = _a;
	m_lastAsk = std::chrono::system_clock::to_time_t(chrono::system_clock::now());

	auto s = session();
	if (s)
	{
<<<<<<< HEAD
		s->addNote("ask", _a == Asking::Nothing ? "nothing" : _a == Asking::State ? "state" : _a == Asking::Headers
																							  ? "hashes" : _a == Asking::Blocks ? "blocks" : "?");
=======
		s->addNote("ask", ::toString(_a));
>>>>>>> ee5ee3cd
		s->addNote("sync", string(isCriticalSyncing() ? "ONGOING" : "holding") + (needsSyncing() ? " & needed" : ""));
	}
}

void EthereumPeer::tick()
{
	auto s = session();
	time_t  now = std::chrono::system_clock::to_time_t(chrono::system_clock::now());
	if (s && (now - m_lastAsk > 10 && m_asking != Asking::Nothing))
		// timeout
		s->disconnect(PingTimeout);
}

bool EthereumPeer::isConversing() const
{
	return m_asking != Asking::Nothing;
}

bool EthereumPeer::isCriticalSyncing() const
{
<<<<<<< HEAD
	return m_asking == Asking::Headers || m_asking == Asking::State || (m_asking == Asking::Blocks && m_protocolVersion == 60);
=======
	return m_asking == Asking::BlockHeaders || m_asking == Asking::State || (m_asking == Asking::BlockBodies && m_protocolVersion == 62);
>>>>>>> ee5ee3cd
}

bool EthereumPeer::interpret(unsigned _id, RLP const& _r)
{
	m_lastAsk = std::chrono::system_clock::to_time_t(chrono::system_clock::now());
	try
	{
	switch (_id)
	{
	case StatusPacket:
	{
		m_protocolVersion = _r[0].toInt<unsigned>();
		m_networkId = _r[1].toInt<u256>();
		m_totalDifficulty = _r[2].toInt<u256>();
		m_latestHash = _r[3].toHash<h256>();
		m_genesisHash = _r[4].toHash<h256>();
		if (m_peerCapabilityVersion == host()->protocolVersion())
			m_protocolVersion = host()->protocolVersion();

		clog(NetMessageSummary) << "Status:" << m_protocolVersion << "/" << m_networkId << "/" << m_genesisHash << ", TD:" << m_totalDifficulty << "=" << m_latestHash;
		setIdle();
		host()->onPeerStatus(dynamic_pointer_cast<EthereumPeer>(dynamic_pointer_cast<EthereumPeer>(shared_from_this())));
		break;
	}
	case TransactionsPacket:
	{
		host()->onPeerTransactions(dynamic_pointer_cast<EthereumPeer>(dynamic_pointer_cast<EthereumPeer>(shared_from_this())), _r);
		break;
	}
	case GetBlockHeadersPacket:
	{
		/// Packet layout:
		/// [ block: { P , B_32 }, maxHeaders: P, skip: P, reverse: P in { 0 , 1 } ]
		const auto blockId = _r[0];
		const auto maxHeaders = _r[1].toInt<u256>();
		const auto skip = _r[2].toInt<u256>();
		const auto reverse = _r[3].toInt<bool>();

		auto& bc = host()->chain();

		auto numHeadersToSend = maxHeaders <= c_maxHeadersToSend ? static_cast<unsigned>(maxHeaders) : c_maxHeadersToSend;

		if (skip > std::numeric_limits<unsigned>::max() - 1)
		{
			clog(NetAllDetail) << "Requested block skip is too big: " << skip;
			break;
		}

		auto step = static_cast<unsigned>(skip) + 1;
		assert(step > 0 && "step must not be 0");

		h256 blockHash;
		if (blockId.size() == 32) // block id is a hash
		{
			blockHash = blockId.toHash<h256>();
			//blockNumber = host()->chain().number(blockHash);
			clog(NetMessageSummary) << "GetBlockHeaders (block (hash): " << blockHash
			<< ", maxHeaders: " << maxHeaders
			<< ", skip: " << skip << ", reverse: " << reverse << ")";

			if (!reverse)
			{
				auto n = bc.number(blockHash);
				if (n != 0 || blockHash == bc.genesisHash())
				{
<<<<<<< HEAD
					auto top = n + uint64_t(step) * numHeadersToSend;
=======
					auto top = n + uint64_t(step) * numHeadersToSend - 1;
>>>>>>> ee5ee3cd
					auto lastBlock = bc.number();
					if (top > lastBlock)
					{
						numHeadersToSend = (lastBlock - n) / step;
						top = n + step * numHeadersToSend;
					}
					assert(top <= lastBlock && "invalid top block calculated");
					blockHash = bc.numberHash(static_cast<unsigned>(top)); // override start block hash with the hash of the top block we have
				}
				else
					blockHash = {};
			}
			else if (!bc.isKnown(blockHash))
				blockHash = {};
		}
		else // block id is a number
		{
			auto n = blockId.toInt<bigint>();
			clog(NetMessageSummary) << "GetBlockHeaders (block (number): " << n
			<< ", maxHeaders: " << maxHeaders
			<< ", skip: " << skip << ", reverse: " << reverse << ")";

			if (!reverse)
			{
				auto lastBlock = bc.number();
				if (n > lastBlock)
					blockHash = {};
				else
				{
<<<<<<< HEAD
					bigint top = n + uint64_t(step) * numHeadersToSend;
=======
					bigint top = n + uint64_t(step) * numHeadersToSend - 1;
>>>>>>> ee5ee3cd
					if (top > lastBlock)
					{
						numHeadersToSend = (lastBlock - static_cast<unsigned>(n)) / step;
						top = n + step * numHeadersToSend;
					}
					assert(top <= lastBlock && "invalid top block calculated");
					blockHash = bc.numberHash(static_cast<unsigned>(top)); // override start block hash with the hash of the top block we have
				}
			}
			else if (n <= std::numeric_limits<unsigned>::max())
				blockHash = bc.numberHash(static_cast<unsigned>(n));
			else
				blockHash = {};
		}

		auto nextHash = [&bc](h256 _h, unsigned _step)
		{
			static const unsigned c_blockNumberUsageLimit = 1000;

			const auto lastBlock = bc.number();
			const auto limitBlock = lastBlock > c_blockNumberUsageLimit ? lastBlock - c_blockNumberUsageLimit : 0; // find the number of the block below which we don't expect BC changes.

			while (_step) // parent hash traversal
			{
				auto details = bc.details(_h);
				if (details.number < limitBlock)
					break; // stop using parent hash traversal, fallback to using block numbers
				_h = details.parent;
				--_step;
			}

			if (_step) // still need lower block
			{
				auto n = bc.number(_h);
				if (n >= _step)
					_h = bc.numberHash(n - _step);
				else
					_h = {};
			}


			return _h;
		};

		bytes rlp;
		unsigned itemCount = 0;
		for (unsigned i = 0; i != numHeadersToSend && rlp.size() < c_maxPayload; ++i)
		{
			if (!blockHash || !bc.isKnown(blockHash))
				break;

			rlp += bc.headerData(blockHash);
			++itemCount;

			blockHash = nextHash(blockHash, step);
		}

		RLPStream s;
		prep(s, BlockHeadersPacket, itemCount).appendRaw(rlp, itemCount);
		sealAndSend(s);
		addRating(0);
		break;
	}
	case BlockHeadersPacket:
	{
<<<<<<< HEAD
		unsigned itemCount = _r.itemCount();
		clog(NetMessageSummary) << "BlockHashes (" << dec << itemCount << "entries)";

		if (m_asking != Asking::Headers)
		{
			clog(NetAllDetail) << "Peer giving us headers when we didn't ask for them.";
			break;
		}
		setIdle();
		if (itemCount > m_lastAskedHeaders)
		{
			disable("Too many headers");
			break;
		}

		host()->onPeerHeaders(dynamic_pointer_cast<EthereumPeer>(shared_from_this()), _r);
=======
		if (m_asking != Asking::BlockHeaders)
			clog(NetImpolite) << "Peer giving us blocks when we didn't ask for them.";
		else
		{
			setIdle();
			host()->onPeerBlockHeaders(dynamic_pointer_cast<EthereumPeer>(shared_from_this()), _r);
		}
>>>>>>> ee5ee3cd
		break;
	}
	case GetBlockBodiesPacket:
	{
		unsigned count = static_cast<unsigned>(_r.itemCount());
		clog(NetMessageSummary) << "GetBlockBodies (" << dec << count << "entries)";

		if (!count)
		{
			clog(NetImpolite) << "Zero-entry GetBlockBodies: Not replying.";
			addRating(-10);
			break;
		}
		// return the requested blocks.
		bytes rlp;
		unsigned n = 0;
		auto numBodiesToSend = std::min(count, c_maxBlocks);
		for (unsigned i = 0; i < numBodiesToSend && rlp.size() < c_maxPayload; ++i)
		{
			auto h = _r[i].toHash<h256>();
			if (host()->chain().isKnown(h))
			{
				bytes blockBytes = host()->chain().block(h);
				RLP block{blockBytes};
				RLPStream body;
				body.appendList(2);
				body.appendRaw(block[1].data()); // transactions
				body.appendRaw(block[2].data()); // uncles
				auto bodyBytes = body.out();
				rlp.insert(rlp.end(), bodyBytes.begin(), bodyBytes.end());
				++n;
			}
		}
		if (count > 20 && n == 0)
			clog(NetWarn) << "all" << count << "unknown blocks requested; peer on different chain?";
		else
			clog(NetMessageSummary) << n << "blocks known and returned;" << (numBodiesToSend - n) << "blocks unknown;" << (count > c_maxBlocks ? count - c_maxBlocks : 0) << "blocks ignored";

		addRating(0);
		RLPStream s;
		prep(s, BlockBodiesPacket, n).appendRaw(rlp, n);
		sealAndSend(s);
		break;
	}
	case BlockBodiesPacket:
	{
<<<<<<< HEAD
		if (m_asking != Asking::Blocks)
=======
		if (m_asking != Asking::BlockBodies)
>>>>>>> ee5ee3cd
			clog(NetImpolite) << "Peer giving us block bodies when we didn't ask for them.";
		else
		{
			setIdle();
			host()->onPeerBlockBodies(dynamic_pointer_cast<EthereumPeer>(shared_from_this()), _r);
		}
		break;
	}
	case NewBlockPacket:
	{
		host()->onPeerNewBlock(dynamic_pointer_cast<EthereumPeer>(shared_from_this()), _r);
		break;
	}
	case NewBlockHashesPacket:
	{
		unsigned itemCount = _r.itemCount();

		clog(NetMessageSummary) << "BlockHashes (" << dec << itemCount << "entries)" << (itemCount ? "" : ": NoMoreHashes");

		if (itemCount > c_maxIncomingNewHashes)
		{
			disable("Too many new hashes");
			break;
		}

		vector<pair<h256, u256>> hashes(itemCount);
		for (unsigned i = 0; i < itemCount; ++i)
			hashes[i] = std::make_pair(_r[i][0].toHash<h256>(), _r[i][1].toInt<u256>());

		host()->onPeerNewHashes(dynamic_pointer_cast<EthereumPeer>(shared_from_this()), hashes);
		break;
	}
	case GetNodeDataPacket:
	{
		unsigned count = static_cast<unsigned>(_r.itemCount());
		if (!count)
		{
			clog(NetImpolite) << "Zero-entry GetNodeData: Not replying.";
			addRating(-10);
			break;
		}
		clog(NetMessageSummary) << "GetNodeData (" << dec << count << " entries)";

		// return the requested nodes.
		bytes rlp;
		unsigned n = 0;
		auto numItemsToSend = std::min(count, c_maxNodes);
		for (unsigned i = 0; i < numItemsToSend && rlp.size() < c_maxPayload; ++i)
		{
			auto h = _r[i].toHash<h256>();
			auto node = host()->db().lookup(h);
			if (!node.empty())
			{
				rlp.insert(rlp.end(), node.begin(), node.end());
				++n;
			}
		}
		clog(NetMessageSummary) << n << " nodes known and returned;" << (numItemsToSend - n) << " unknown;" << (count > c_maxNodes ? count - c_maxNodes : 0) << " ignored";

		addRating(0);
		RLPStream s;
		prep(s, NodeDataPacket, n).appendRaw(rlp, n);
		sealAndSend(s);
		break;
	}
	case GetReceiptsPacket:
	{
		unsigned count = static_cast<unsigned>(_r.itemCount());
		if (!count)
		{
			clog(NetImpolite) << "Zero-entry GetReceipts: Not replying.";
			addRating(-10);
			break;
		}
		clog(NetMessageSummary) << "GetReceipts (" << dec << count << " entries)";

		// return the requested receipts.
		bytes rlp;
		unsigned n = 0;
		auto numItemsToSend = std::min(count, c_maxReceipts);
		for (unsigned i = 0; i < numItemsToSend && rlp.size() < c_maxPayload; ++i)
		{
			auto h = _r[i].toHash<h256>();
			if (host()->chain().isKnown(h))
			{
				auto const receipts = host()->chain().receipts(h);
				auto receiptsRlpList = receipts.rlp();
				rlp.insert(rlp.end(), receiptsRlpList.begin(), receiptsRlpList.end());
				++n;
			}
		}
		clog(NetMessageSummary) << n << " receipt lists known and returned;" << (numItemsToSend - n) << " unknown;" << (count > c_maxReceipts ? count - c_maxReceipts : 0) << " ignored";

		addRating(0);
		RLPStream s;
		prep(s, ReceiptsPacket, n).appendRaw(rlp, n);
		sealAndSend(s);
		break;
	}
	default:
		return false;
	}
	}
	catch (Exception const&)
	{
		clog(NetWarn) << "Peer causing an Exception:" << boost::current_exception_diagnostic_information() << _r;
	}
	catch (std::exception const& _e)
	{
		clog(NetWarn) << "Peer causing an exception:" << _e.what() << _r;
	}

	return true;
}<|MERGE_RESOLUTION|>--- conflicted
+++ resolved
@@ -44,15 +44,10 @@
 {
 	switch (_a)
 	{
-<<<<<<< HEAD
-	case Asking::Blocks: return "Blocks";
-	case Asking::Headers: return "Headers";
-=======
 	case Asking::BlockHeaders: return "BlockHeaders";
 	case Asking::BlockBodies: return "BlockBodies";
 	case Asking::NodeData: return "NodeData";
 	case Asking::Receipts: return "Receipts";
->>>>>>> ee5ee3cd
 	case Asking::Nothing: return "Nothing";
 	case Asking::State: return "State";
 	}
@@ -145,22 +140,6 @@
 	sealAndSend(s);
 }
 
-<<<<<<< HEAD
-void EthereumPeer::requestHashes(h256 const& _lastHash)
-{
-	if (m_asking != Asking::Nothing)
-	{
-		clog(NetWarn) << "Asking hashes while requesting " << (m_asking == Asking::Nothing ? "nothing" : m_asking == Asking::State ? "state" : m_asking == Asking::Headers ? "hashes" : m_asking == Asking::Blocks ? "blocks" : "?");
-		// TODO: fix.
-	}
-	setAsking(Asking::Headers);
-	RLPStream s;
-	prep(s, GetBlockHeadersPacket, 2) << _lastHash << c_maxHeadersAsk;
-	clog(NetMessageDetail) << "Requesting block hashes staring from " << _lastHash;
-	m_syncHash = _lastHash;
-	m_syncHashNumber = 0;
-	m_lastAskedHeaders = c_maxHeadersAsk;
-=======
 void EthereumPeer::requestBlockHeaders(unsigned _startNumber, unsigned _count, unsigned _skip, bool _reverse)
 {
 	if (m_asking != Asking::Nothing)
@@ -188,7 +167,6 @@
 	clog(NetMessageDetail) << "Requesting " << _count << " block headers staring from " << _startHash << (_reverse ? " in reverse" : "");
 	m_syncHash = _startHash;
 	m_lastAskedHeaders = _count;
->>>>>>> ee5ee3cd
 	sealAndSend(s);
 }
 
@@ -197,29 +175,16 @@
 {
 	if (m_asking != Asking::Nothing)
 	{
-<<<<<<< HEAD
+		clog(NetWarn) << "Asking headers while requesting " << ::toString(m_asking);
+	}
+	setAsking(Asking::BlockBodies);
+	if (_blocks.size())
+	{
 		RLPStream s;
 		prep(s, GetBlockBodiesPacket, _blocks.size());
 		for (auto const& i: _blocks)
 			s << i;
 		sealAndSend(s);
-=======
-		clog(NetWarn) << "Asking headers while requesting " << ::toString(m_asking);
->>>>>>> ee5ee3cd
-	}
-	setAsking(Asking::BlockBodies);
-	if (_blocks.size())
-	{
-		RLPStream s;
-<<<<<<< HEAD
-		prep(s, GetBlockBodiesPacket, blocks.size());
-		for (auto const& i: blocks)
-=======
-		prep(s, GetBlockBodiesPacket, _blocks.size());
-		for (auto const& i: _blocks)
->>>>>>> ee5ee3cd
-			s << i;
-		sealAndSend(s);
 	}
 	else
 		setIdle();
@@ -233,12 +198,7 @@
 	auto s = session();
 	if (s)
 	{
-<<<<<<< HEAD
-		s->addNote("ask", _a == Asking::Nothing ? "nothing" : _a == Asking::State ? "state" : _a == Asking::Headers
-																							  ? "hashes" : _a == Asking::Blocks ? "blocks" : "?");
-=======
 		s->addNote("ask", ::toString(_a));
->>>>>>> ee5ee3cd
 		s->addNote("sync", string(isCriticalSyncing() ? "ONGOING" : "holding") + (needsSyncing() ? " & needed" : ""));
 	}
 }
@@ -259,11 +219,7 @@
 
 bool EthereumPeer::isCriticalSyncing() const
 {
-<<<<<<< HEAD
-	return m_asking == Asking::Headers || m_asking == Asking::State || (m_asking == Asking::Blocks && m_protocolVersion == 60);
-=======
 	return m_asking == Asking::BlockHeaders || m_asking == Asking::State || (m_asking == Asking::BlockBodies && m_protocolVersion == 62);
->>>>>>> ee5ee3cd
 }
 
 bool EthereumPeer::interpret(unsigned _id, RLP const& _r)
@@ -329,11 +285,7 @@
 				auto n = bc.number(blockHash);
 				if (n != 0 || blockHash == bc.genesisHash())
 				{
-<<<<<<< HEAD
-					auto top = n + uint64_t(step) * numHeadersToSend;
-=======
 					auto top = n + uint64_t(step) * numHeadersToSend - 1;
->>>>>>> ee5ee3cd
 					auto lastBlock = bc.number();
 					if (top > lastBlock)
 					{
@@ -363,11 +315,7 @@
 					blockHash = {};
 				else
 				{
-<<<<<<< HEAD
-					bigint top = n + uint64_t(step) * numHeadersToSend;
-=======
 					bigint top = n + uint64_t(step) * numHeadersToSend - 1;
->>>>>>> ee5ee3cd
 					if (top > lastBlock)
 					{
 						numHeadersToSend = (lastBlock - static_cast<unsigned>(n)) / step;
@@ -433,24 +381,6 @@
 	}
 	case BlockHeadersPacket:
 	{
-<<<<<<< HEAD
-		unsigned itemCount = _r.itemCount();
-		clog(NetMessageSummary) << "BlockHashes (" << dec << itemCount << "entries)";
-
-		if (m_asking != Asking::Headers)
-		{
-			clog(NetAllDetail) << "Peer giving us headers when we didn't ask for them.";
-			break;
-		}
-		setIdle();
-		if (itemCount > m_lastAskedHeaders)
-		{
-			disable("Too many headers");
-			break;
-		}
-
-		host()->onPeerHeaders(dynamic_pointer_cast<EthereumPeer>(shared_from_this()), _r);
-=======
 		if (m_asking != Asking::BlockHeaders)
 			clog(NetImpolite) << "Peer giving us blocks when we didn't ask for them.";
 		else
@@ -458,7 +388,6 @@
 			setIdle();
 			host()->onPeerBlockHeaders(dynamic_pointer_cast<EthereumPeer>(shared_from_this()), _r);
 		}
->>>>>>> ee5ee3cd
 		break;
 	}
 	case GetBlockBodiesPacket:
@@ -505,11 +434,7 @@
 	}
 	case BlockBodiesPacket:
 	{
-<<<<<<< HEAD
-		if (m_asking != Asking::Blocks)
-=======
 		if (m_asking != Asking::BlockBodies)
->>>>>>> ee5ee3cd
 			clog(NetImpolite) << "Peer giving us block bodies when we didn't ask for them.";
 		else
 		{
