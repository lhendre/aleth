--- conflicted
+++ resolved
@@ -54,14 +54,9 @@
 	/// Nothing doing here.
 	void doneFetch() { resetFetch(); }
 
-<<<<<<< HEAD
-	RangeMask<unsigned> const& asked() const { Guard l(m_fetch); return m_asked; }
-	RangeMask<unsigned> const& attemped() const { Guard l(m_fetch); return m_attempted; }
-=======
 	bool askedContains(unsigned _i) const { Guard l(m_fetch); return m_asked.contains(_i); }
 	RangeMask<unsigned> const& asked() const { return m_asked; }
 	RangeMask<unsigned> const& attemped() const { return m_attempted; }
->>>>>>> 559b603a
 
 private:
 	void resetFetch()		// Called by DownloadMan when we need to reset the download.
@@ -100,23 +95,12 @@
 			for (auto i: m_subs)
 				i->resetFetch();
 		}
-<<<<<<< HEAD
-		{
-			WriteGuard l(x_chain);
-			m_chain.clear();
-			m_chain.reserve(_chain.size());
-			for (auto i = _chain.rbegin(); i != _chain.rend(); ++i)
-				m_chain.push_back(*i);
-			m_blocksGot = RangeMask<unsigned>(0, m_chain.size());
-		}
-=======
 		WriteGuard l(m_lock);
 		m_chain.clear();
 		m_chain.reserve(_chain.size());
 		for (auto i = _chain.rbegin(); i != _chain.rend(); ++i)
 			m_chain.push_back(*i);
 		m_blocksGot = RangeMask<unsigned>(0, m_chain.size());
->>>>>>> 559b603a
 	}
 
 	void reset()
@@ -126,17 +110,9 @@
 			for (auto i: m_subs)
 				i->resetFetch();
 		}
-<<<<<<< HEAD
-		{
-			WriteGuard l(x_chain);
-			m_chain.clear();
-			m_blocksGot.clear();
-		}
-=======
 		WriteGuard l(m_lock);
 		m_chain.clear();
 		m_blocksGot.reset();
->>>>>>> 559b603a
 	}
 
 	RangeMask<unsigned> taken(bool _desperate = false) const
@@ -158,21 +134,13 @@
 		return m_blocksGot.full();
 	}
 
-<<<<<<< HEAD
-	h256s chain() const { ReadGuard l(x_chain); return m_chain; }
-=======
 	h256s chain() const { ReadGuard l(m_lock); return m_chain; }
->>>>>>> 559b603a
 	void foreachSub(std::function<void(DownloadSub const&)> const& _f) const { ReadGuard l(x_subs); for(auto i: m_subs) _f(*i); }
 	unsigned subCount() const { ReadGuard l(x_subs); return m_subs.size(); }
 	RangeMask<unsigned> blocksGot() const { ReadGuard l(m_lock); return m_blocksGot; }
 
 private:
-<<<<<<< HEAD
-	mutable SharedMutex x_chain;
-=======
 	mutable SharedMutex m_lock;
->>>>>>> 559b603a
 	h256s m_chain;
 	RangeMask<unsigned> m_blocksGot;
 
