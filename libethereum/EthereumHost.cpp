--- conflicted
+++ resolved
@@ -49,10 +49,9 @@
 	m_bq		(_bq),
 	m_networkId	(_networkId)
 {
-	m_bq.onReady([=](){ if (readyForMore()) m_continueSync = true; });
 	m_latestBlockSent = _ch.currentHash();
 	m_hashMan.reset(m_chain.number() + 1);
-	m_bqRoomAvailable = m_bq.onRoomAvailable([this](){ this->continueSync(); });
+	m_bqRoomAvailable = m_bq.onRoomAvailable([this](){ m_continueSync = true; });
 }
 
 EthereumHost::~EthereumHost()
@@ -604,11 +603,6 @@
 	});
 }
 
-bool EthereumHost::readyForMore() const
-{
-	return m_bq.status().verified + m_bq.status().verifying + m_bq.status().unverified < 1024;
-}
-
 void EthereumHost::continueSync(EthereumPeer* _peer)
 {
 	assert(_peer->m_asking == Asking::Nothing);
@@ -669,7 +663,6 @@
 	}
 	else if (m_needSyncBlocks && peerCanHelp(_peer)) // Check if this peer can help with downloading blocks
 	{
-<<<<<<< HEAD
 		// Check block queue status
 		if (m_bq.unknownFull())
 		{
@@ -684,9 +677,6 @@
 			_peer->setIdle();
 		}
 		else
-=======
-		if (readyForMore())
->>>>>>> f44224db
 			_peer->requestBlocks();
 	}
 	else
