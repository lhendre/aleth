--- conflicted
+++ resolved
@@ -35,17 +35,13 @@
 public:
 	VMFactory() = delete;
 
-<<<<<<< HEAD
+	/// Creates a VM instance of global kind (controlled by setKind() function).
 	static std::unique_ptr<VMFace> create();
-=======
-	/// Creates a VM instance of global kind (controlled by setKind() function).
-	static std::unique_ptr<VMFace> create(u256 _gas);
 
 	/// Creates a VM instance of kind provided.
-	static std::unique_ptr<VMFace> create(VMKind _kind, u256 _gas);
+	static std::unique_ptr<VMFace> create(VMKind _kind);
 
 	/// Set global VM kind
->>>>>>> a31591d5
 	static void setKind(VMKind _kind);
 };
 
