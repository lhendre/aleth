
#include "Compiler.h"

#include <boost/dynamic_bitset.hpp>

#include <llvm/IR/IRBuilder.h>
#include <llvm/IR/CFG.h>

#include <libevmface/Instruction.h>

#include "Type.h"
#include "Memory.h"
#include "Ext.h"
#include "GasMeter.h"

namespace evmcc
{

<<<<<<< HEAD
struct
{
	llvm::IntegerType* word8;
	llvm::Type* word8ptr;
	llvm::IntegerType* word256;
	llvm::Type* word256ptr;
	llvm::Type* word256arr;
	llvm::IntegerType* size;
	llvm::Type* Void;
	llvm::Type* WordLowPrecision;
} Types;
=======
using dev::eth::Instruction;
using namespace dev::eth; // We should move all the JIT code into dev::eth namespace

>>>>>>> e42217d5

Compiler::Compiler()
	: m_finalBlock(nullptr)
	, m_badJumpBlock(nullptr)
{
	Type::init(llvm::getGlobalContext());
}

namespace
{
	void validateSplitPoints(cons dev::bytes& bytecode, std::set<ProgramCounter> splitPoints)
	{

	}
}

void Compiler::createBasicBlocks(const dev::bytes& bytecode)
{
	std::set<ProgramCounter> splitPoints; // Sorted collections of instruction indices where basic blocks start/end
	splitPoints.insert(0);	// First basic block

	std::map<ProgramCounter, ProgramCounter> directJumpTargets;
	std::vector<ProgramCounter> indirectJumpTargets;

	boost::dynamic_bitset<> validJumpTargets(bytecode.size());

	for (auto curr = bytecode.cbegin(); curr != bytecode.cend(); ++curr)
	{
		using dev::eth::Instruction;

		ProgramCounter currentPC = curr - bytecode.cbegin();
		validJumpTargets[currentPC] = 1;

		auto inst = static_cast<Instruction>(*curr);
		switch (inst)
		{
		case Instruction::PUSH1:
		case Instruction::PUSH2:
		case Instruction::PUSH3:
		case Instruction::PUSH4:
		case Instruction::PUSH5:
		case Instruction::PUSH6:
		case Instruction::PUSH7:
		case Instruction::PUSH8:
		case Instruction::PUSH9:
		case Instruction::PUSH10:
		case Instruction::PUSH11:
		case Instruction::PUSH12:
		case Instruction::PUSH13:
		case Instruction::PUSH14:
		case Instruction::PUSH15:
		case Instruction::PUSH16:
		case Instruction::PUSH17:
		case Instruction::PUSH18:
		case Instruction::PUSH19:
		case Instruction::PUSH20:
		case Instruction::PUSH21:
		case Instruction::PUSH22:
		case Instruction::PUSH23:
		case Instruction::PUSH24:
		case Instruction::PUSH25:
		case Instruction::PUSH26:
		case Instruction::PUSH27:
		case Instruction::PUSH28:
		case Instruction::PUSH29:
		case Instruction::PUSH30:
		case Instruction::PUSH31:
		case Instruction::PUSH32:
		{
			auto numBytes = static_cast<size_t>(inst) - static_cast<size_t>(Instruction::PUSH1) + 1;
			auto next = curr + numBytes + 1;
			if (next >= bytecode.cend())
				break;

			auto nextInst = static_cast<Instruction>(*next);

			if (nextInst == Instruction::JUMP || nextInst == Instruction::JUMPI)
			{
				// Compute target PC of the jump.
				dev::u256 val = 0;
				for (auto iter = curr + 1; iter < next; ++iter)
				{
					val <<= 8;
					val |= *iter;
				}

				// Create a block for the JUMP target.
				ProgramCounter targetPC = val.convert_to<ProgramCounter>();
				if (targetPC > bytecode.size())
					targetPC = bytecode.size();
				splitPoints.insert(targetPC);

				ProgramCounter jumpPC = (next - bytecode.cbegin());
				directJumpTargets[jumpPC] = targetPC;
			}

			curr += numBytes;
			break;
		}

		case Instruction::JUMPDEST:
		{
			// A basic block starts here.
			splitPoints.insert(currentPC);
			indirectJumpTargets.push_back(currentPC);
			break;
		}

		case Instruction::JUMP:
		case Instruction::JUMPI:
		case Instruction::RETURN:
		case Instruction::STOP:
		case Instruction::SUICIDE:
		{
			// Create a basic block starting at the following instruction.
			if (curr + 1 < bytecode.cend())
			{
				splitPoints.insert(currentPC + 1);
			}
			break;
		}

		default:
			break;
		}
	}

	for (auto it = splitPoints.cbegin(); it != splitPoints.cend() && *it < bytecode.size(); ++it)
	{
		if (! validJumpTargets[*it])
		{
			std::cerr "Jump to invalid PC " << *it << "\n";
			std::exit(1);
		}
	}

	for (auto it = splitPoints.cbegin(); it != splitPoints.cend() && *it < bytecode.size();)
	{
		auto beginInstIdx = *it;
		++it;
		auto endInstIdx = it != splitPoints.cend() ? *it : bytecode.size();
		basicBlocks.emplace(std::piecewise_construct, std::forward_as_tuple(beginInstIdx), std::forward_as_tuple(beginInstIdx, endInstIdx, m_mainFunc));
	}

	m_finalBlock = std::make_unique<BasicBlock>("FinalBlock", m_mainFunc);
	m_badJumpBlock = std::make_unique<BasicBlock>("BadJumpBlock", m_mainFunc);

	for (auto it = directJumpTargets.cbegin(); it != directJumpTargets.cend(); ++it)
	{
		if (it->second >= bytecode.size())
			m_directJumpTargets[it->first] = m_finalBlock.get();
		else
			m_directJumpTargets[it->first] = &basicBlocks.find(it->second)->second;
	}
	for (auto it = indirectJumpTargets.cbegin(); it != indirectJumpTargets.cend(); ++it)
	{
		if (*it >= bytecode.size())
			m_indirectJumpTargets.push_back(m_finalBlock.get());
		else
			m_indirectJumpTargets.push_back(&basicBlocks.find(*it)->second);
	}
}

std::unique_ptr<llvm::Module> Compiler::compile(const dev::bytes& bytecode)
{
	using namespace llvm;

	auto& context = getGlobalContext();
	auto module = std::make_unique<Module>("main", context);
	IRBuilder<> builder(context);

	// Create main function
	const auto i32Ty = builder.getInt32Ty();
	//Type* retTypeElems[] = {i32Ty, i32Ty};
	//auto retType = StructType::create(retTypeElems, "MemRef", true);
	m_mainFunc = Function::Create(FunctionType::get(builder.getInt64Ty(), false), Function::ExternalLinkage, "main", module.get());

	// Create the basic blocks.
	auto entryBlock = llvm::BasicBlock::Create(context, "entry", m_mainFunc);
	builder.SetInsertPoint(entryBlock);
	createBasicBlocks(bytecode);

	// Init runtime structures.
	auto memory = Memory(builder, module.get());
	auto ext = Ext(builder, module.get());
	GasMeter gasMeter(builder, module.get());

	// Jump to first instruction
	builder.CreateBr(basicBlocks.begin()->second);

	for (auto basicBlockPairIt = basicBlocks.begin(); basicBlockPairIt != basicBlocks.end(); ++basicBlockPairIt)
	{
		auto& basicBlock = basicBlockPairIt->second;
		auto& stack = basicBlock.getStack();
		builder.SetInsertPoint(basicBlock);

		for (auto currentPC = basicBlock.begin(); currentPC != basicBlock.end(); ++currentPC)
		{
			auto inst = static_cast<Instruction>(bytecode[currentPC]);

			// Disable for now
			//gasMeter.check(inst);

			switch (inst)
			{

			case Instruction::ADD:
			{
				auto lhs = stack.pop();
				auto rhs = stack.pop();
				auto result = builder.CreateAdd(lhs, rhs);
				stack.push(result);
				break;
			}

			case Instruction::SUB:
			{
				auto lhs = stack.pop();
				auto rhs = stack.pop();
				auto result = builder.CreateSub(lhs, rhs);
				stack.push(result);
				break;
			}

			case Instruction::MUL:
			{
				auto lhs256 = stack.pop();
				auto rhs256 = stack.pop();
				auto lhs128 = builder.CreateTrunc(lhs256, Type::lowPrecision);
				auto rhs128 = builder.CreateTrunc(rhs256, Type::lowPrecision);
				auto res128 = builder.CreateMul(lhs128, rhs128);
				auto res256 = builder.CreateZExt(res128, Type::i256);
				stack.push(res256);
				break;
			}

			case Instruction::DIV:
			{
				auto lhs256 = stack.pop();
				auto rhs256 = stack.pop();
				auto lhs128 = builder.CreateTrunc(lhs256, Type::lowPrecision);
				auto rhs128 = builder.CreateTrunc(rhs256, Type::lowPrecision);
				auto res128 = builder.CreateUDiv(lhs128, rhs128);
				auto res256 = builder.CreateZExt(res128, Type::i256);
				stack.push(res256);
				break;
			}

			case Instruction::SDIV:
			{
				auto lhs256 = stack.pop();
				auto rhs256 = stack.pop();
				auto lhs128 = builder.CreateTrunc(lhs256, Type::lowPrecision);
				auto rhs128 = builder.CreateTrunc(rhs256, Type::lowPrecision);
				auto res128 = builder.CreateSDiv(lhs128, rhs128);
				auto res256 = builder.CreateSExt(res128, Type::i256);
				stack.push(res256);
				break;
			}

			case Instruction::MOD:
			{
				auto lhs256 = stack.pop();
				auto rhs256 = stack.pop();
				auto lhs128 = builder.CreateTrunc(lhs256, Type::lowPrecision);
				auto rhs128 = builder.CreateTrunc(rhs256, Type::lowPrecision);
				auto res128 = builder.CreateURem(lhs128, rhs128);
				auto res256 = builder.CreateZExt(res128, Type::i256);
				stack.push(res256);
				break;
			}

			case Instruction::SMOD:
			{
				auto lhs256 = stack.pop();
				auto rhs256 = stack.pop();
				auto lhs128 = builder.CreateTrunc(lhs256, Type::lowPrecision);
				auto rhs128 = builder.CreateTrunc(rhs256, Type::lowPrecision);
				auto res128 = builder.CreateSRem(lhs128, rhs128);
				auto res256 = builder.CreateSExt(res128, Type::i256);
				stack.push(res256);
				break;
			}

			case Instruction::EXP:
			{
				auto left = stack.pop();
				auto right = stack.pop();
				auto ret = ext.exp(left, right);
				stack.push(ret);
				break;
			}

			case Instruction::NEG:
			{
				auto top = stack.pop();
				auto zero = ConstantInt::get(Type::i256, 0);
				auto res = builder.CreateSub(zero, top);
				stack.push(res);
				break;
			}

			case Instruction::LT:
			{
				auto lhs = stack.pop();
				auto rhs = stack.pop();
				auto res1 = builder.CreateICmpULT(lhs, rhs);
				auto res256 = builder.CreateZExt(res1, Type::i256);
				stack.push(res256);
				break;
			}

			case Instruction::GT:
			{
				auto lhs = stack.pop();
				auto rhs = stack.pop();
				auto res1 = builder.CreateICmpUGT(lhs, rhs);
				auto res256 = builder.CreateZExt(res1, Type::i256);
				stack.push(res256);
				break;
			}

			case Instruction::SLT:
			{
				auto lhs = stack.pop();
				auto rhs = stack.pop();
				auto res1 = builder.CreateICmpSLT(lhs, rhs);
				auto res256 = builder.CreateZExt(res1, Type::i256);
				stack.push(res256);
				break;
			}

			case Instruction::SGT:
			{
				auto lhs = stack.pop();
				auto rhs = stack.pop();
				auto res1 = builder.CreateICmpSGT(lhs, rhs);
				auto res256 = builder.CreateZExt(res1, Type::i256);
				stack.push(res256);
				break;
			}

			case Instruction::EQ:
			{
				auto lhs = stack.pop();
				auto rhs = stack.pop();
				auto res1 = builder.CreateICmpEQ(lhs, rhs);
				auto res256 = builder.CreateZExt(res1, Type::i256);
				stack.push(res256);
				break;
			}

			case Instruction::NOT:
			{
				auto top = stack.pop();
				auto zero = ConstantInt::get(Type::i256, 0);
				auto iszero = builder.CreateICmpEQ(top, zero, "iszero");
				auto result = builder.CreateZExt(iszero, Type::i256);
				stack.push(result);
				break;
			}

			case Instruction::AND:
			{
				auto lhs = stack.pop();
				auto rhs = stack.pop();
				auto res = builder.CreateAnd(lhs, rhs);
				stack.push(res);
				break;
			}

			case Instruction::OR:
			{
				auto lhs = stack.pop();
				auto rhs = stack.pop();
				auto res = builder.CreateOr(lhs, rhs);
				stack.push(res);
				break;
			}

			case Instruction::XOR:
			{
				auto lhs = stack.pop();
				auto rhs = stack.pop();
				auto res = builder.CreateXor(lhs, rhs);
				stack.push(res);
				break;
			}

			case Instruction::BYTE:
			{
				const auto byteNum = stack.pop();
				auto value = stack.pop();

				/*
				if (byteNum < 32)	- use select
				{
				value <<= byteNum*8
				value >>= 31*8
				push value
				}
				else push 0
				*/

				// TODO: Shifting by 0 gives wrong results as of this bug http://llvm.org/bugs/show_bug.cgi?id=16439

				auto shbits = builder.CreateShl(byteNum, builder.getIntN(256, 3));
				value = builder.CreateShl(value, shbits);
				value = builder.CreateLShr(value, builder.getIntN(256, 31 * 8));

				auto byteNumValid = builder.CreateICmpULT(byteNum, builder.getIntN(256, 32));
				value = builder.CreateSelect(byteNumValid, value, builder.getIntN(256, 0));
				stack.push(value);

				break;
			}

			case Instruction::SHA3:
			{
				auto inOff = stack.pop();
				auto inSize = stack.pop();
				auto hash = ext.sha3(inOff, inSize);
				stack.push(hash);
			}

			case Instruction::POP:
			{
				stack.pop();
				break;
			}

			case Instruction::PUSH1:
			case Instruction::PUSH2:
			case Instruction::PUSH3:
			case Instruction::PUSH4:
			case Instruction::PUSH5:
			case Instruction::PUSH6:
			case Instruction::PUSH7:
			case Instruction::PUSH8:
			case Instruction::PUSH9:
			case Instruction::PUSH10:
			case Instruction::PUSH11:
			case Instruction::PUSH12:
			case Instruction::PUSH13:
			case Instruction::PUSH14:
			case Instruction::PUSH15:
			case Instruction::PUSH16:
			case Instruction::PUSH17:
			case Instruction::PUSH18:
			case Instruction::PUSH19:
			case Instruction::PUSH20:
			case Instruction::PUSH21:
			case Instruction::PUSH22:
			case Instruction::PUSH23:
			case Instruction::PUSH24:
			case Instruction::PUSH25:
			case Instruction::PUSH26:
			case Instruction::PUSH27:
			case Instruction::PUSH28:
			case Instruction::PUSH29:
			case Instruction::PUSH30:
			case Instruction::PUSH31:
			case Instruction::PUSH32:
			{
				auto numBytes = static_cast<size_t>(inst)-static_cast<size_t>(Instruction::PUSH1) + 1;
				auto value = llvm::APInt(256, 0);
				for (decltype(numBytes) i = 0; i < numBytes; ++i)	// TODO: Use pc as iterator
				{
					++currentPC;
					value <<= 8;
					value |= bytecode[currentPC];
				}
				auto c = builder.getInt(value);
				stack.push(c);
				break;
			}

			case Instruction::DUP1:
			case Instruction::DUP2:
			case Instruction::DUP3:
			case Instruction::DUP4:
			case Instruction::DUP5:
			case Instruction::DUP6:
			case Instruction::DUP7:
			case Instruction::DUP8:
			case Instruction::DUP9:
			case Instruction::DUP10:
			case Instruction::DUP11:
			case Instruction::DUP12:
			case Instruction::DUP13:
			case Instruction::DUP14:
			case Instruction::DUP15:
			case Instruction::DUP16:
			{
				auto index = static_cast<size_t>(inst)-static_cast<size_t>(Instruction::DUP1);
				stack.dup(index);
				break;
			}

			case Instruction::SWAP1:
			case Instruction::SWAP2:
			case Instruction::SWAP3:
			case Instruction::SWAP4:
			case Instruction::SWAP5:
			case Instruction::SWAP6:
			case Instruction::SWAP7:
			case Instruction::SWAP8:
			case Instruction::SWAP9:
			case Instruction::SWAP10:
			case Instruction::SWAP11:
			case Instruction::SWAP12:
			case Instruction::SWAP13:
			case Instruction::SWAP14:
			case Instruction::SWAP15:
			case Instruction::SWAP16:
			{
				auto index = static_cast<size_t>(inst)-static_cast<size_t>(Instruction::SWAP1) + 1;
				stack.swap(index);
				break;
			}

			case Instruction::MLOAD:
			{
				auto addr = stack.pop();
				auto word = memory.loadWord(addr);
				stack.push(word);
				break;
			}

			case Instruction::MSTORE:
			{
				auto addr = stack.pop();
				auto word = stack.pop();
				memory.storeWord(addr, word);
				break;
			}

			case Instruction::MSTORE8:
			{
				auto addr = stack.pop();
				auto word = stack.pop();
				memory.storeByte(addr, word);
				break;
			}

			case Instruction::MSIZE:
			{
				auto word = memory.getSize();
				stack.push(word);
				break;
			}

			case Instruction::SLOAD:
			{
				auto index = stack.pop();
				auto value = ext.store(index);
				stack.push(value);
				break;
			}

			case Instruction::SSTORE:
			{
				auto index = stack.pop();
				auto value = stack.pop();
				ext.setStore(index, value);
				break;
			}

			case Instruction::JUMP:
			case Instruction::JUMPI:
			{
				// Generate direct jump iff:
				// 1. this is not the first instruction in the block
				// 2. m_directJumpTargets[currentPC] is defined (meaning that the previous instruction is a PUSH)
				// Otherwise generate a indirect jump (a switch).
				if (currentPC != basicBlock.begin())
				{
					auto pairIter = m_directJumpTargets.find(currentPC);
					if (pairIter != m_directJumpTargets.end())
					{
						auto targetBlock = pairIter->second;

						// The target address is computed at compile time,
						// just pop it without looking...
						stack.pop();

						if (inst == Instruction::JUMP)
						{
							builder.CreateBr(targetBlock->llvm());
						}
						else // JUMPI
						{
							auto top = stack.pop();
							auto zero = ConstantInt::get(Types.word256, 0);
							auto cond = builder.CreateICmpNE(top, zero, "nonzero");

							// Assume the basic blocks are properly ordered:
							auto nextBBIter = basicBlockPairIt;
							++nextBBIter;
							assert (nextBBIter != basicBlocks.end());
							auto& followBlock = nextBBIter->second;
							builder.CreateCondBr(cond, targetBlock->llvm(), followBlock.llvm());
						}
						break;
					}
				}

				if (inst == Instruction::JUMPI)
				{
					std::cerr << "Indirect JUMPI is not supported yet (at PC "
							  << currentPC << ")\n";
					std::exit(1);
				}

				// Generate switch for indirect jump.
				auto dest = stack.pop();
				auto switchInstr = 	builder.CreateSwitch(dest, m_badJumpBlock->llvm(),
				                   	                     m_indirectJumpTargets.size());
				for (auto it = m_indirectJumpTargets.cbegin(); it != m_indirectJumpTargets.cend(); ++it)
				{
					auto& bb = *it;
					auto dest = ConstantInt::get(Types.word256, bb->begin());
					switchInstr->addCase(dest, bb->llvm());
				}

				break;
			}

			case Instruction::JUMPDEST:
			{
<<<<<<< HEAD
				// Extra asserts just in case.
				assert(currentPC == basicBlock.begin());
=======
				assert(currentPC + 1 < bytecode.size());

				// The target address is computed at compile time,
				// just pop it without looking...
				stack.pop();

				auto top = stack.pop();
				auto zero = ConstantInt::get(Type::i256, 0);
				auto cond = builder.CreateICmpNE(top, zero, "nonzero");
				auto& targetBlock = basicBlocks.find(jumpTargets[currentPC])->second;
				auto& followBlock = basicBlocks.find(currentPC + 1)->second;
				builder.CreateCondBr(cond, targetBlock, followBlock);
>>>>>>> e42217d5
				break;
			}

			case Instruction::PC:
			{
				auto value = builder.getIntN(256, currentPC);
				stack.push(value);
				break;
			}

			case Instruction::ADDRESS:
			{
				auto value = ext.address();
				stack.push(value);
				break;
			}

			case Instruction::BALANCE:
			{
				auto address = stack.pop();
				auto value = ext.balance(address);
				stack.push(value);
				break;
			}

			case Instruction::CALLER:
			{
				auto value = ext.caller();
				stack.push(value);
				break;
			}

			case Instruction::ORIGIN:
			{
				auto value = ext.origin();
				stack.push(value);
				break;
			}

			case Instruction::CALLVALUE:
			{
				auto value = ext.callvalue();
				stack.push(value);
				break;
			}

			case Instruction::CALLDATASIZE:
			{
				auto value = ext.calldatasize();
				stack.push(value);
				break;
			}

			case Instruction::CALLDATALOAD:
			{
				auto index = stack.pop();
				auto value = ext.calldataload(index);
				stack.push(value);
				break;
			}

			case Instruction::GASPRICE:
			{
				auto value = ext.gasprice();
				stack.push(value);
				break;
			}

			case Instruction::CODESIZE:
			{
				auto value = builder.getIntN(256, bytecode.size());
				stack.push(value);
				break;
			}

			case Instruction::PREVHASH:
			{
				auto value = ext.prevhash();
				stack.push(value);
				break;
			}

			case Instruction::COINBASE:
			{
				auto value = ext.coinbase();
				stack.push(value);
				break;
			}

			case Instruction::TIMESTAMP:
			{
				auto value = ext.timestamp();
				stack.push(value);
				break;
			}

			case Instruction::NUMBER:
			{
				auto value = ext.number();
				stack.push(value);
				break;
			}

			case Instruction::DIFFICULTY:
			{
				auto value = ext.difficulty();
				stack.push(value);
				break;
			}

			case Instruction::GASLIMIT:
			{
				auto value = ext.gaslimit();
				stack.push(value);
				break;
			}

			case Instruction::CREATE:
			{
				auto endowment = stack.pop();
				auto initOff = stack.pop();
				auto initSize = stack.pop();

				auto address = ext.create(endowment, initOff, initSize);
				stack.push(address);
				break;
			}

			case Instruction::CALL:
			{
				auto gas = stack.pop();
				auto receiveAddress = stack.pop();
				auto value = stack.pop();
				auto inOff = stack.pop();
				auto inSize = stack.pop();
				auto outOff = stack.pop();
				auto outSize = stack.pop();

				auto ret = ext.call(gas, receiveAddress, value, inOff, inSize, outOff, outSize);
				stack.push(ret);
				break;
			}

			case Instruction::RETURN:
			{
				auto index = stack.pop();
				auto size = stack.pop();

				auto ret = builder.CreateTrunc(index, builder.getInt64Ty());
				ret = builder.CreateShl(ret, 32);
				size = builder.CreateTrunc(size, i32Ty);
				size = builder.CreateZExt(size, builder.getInt64Ty());
				ret = builder.CreateOr(ret, size);

				builder.CreateRet(ret);
				break;
			}

			case Instruction::SUICIDE:
			{
				auto address = stack.pop();
				ext.suicide(address);
				// Fall through
			}
			case Instruction::STOP:
			{
				builder.CreateRet(builder.getInt64(0));
				break;
			}

			}
		}

		if (!builder.GetInsertBlock()->getTerminator())	// If block not terminated
		{
			if (basicBlock.end() == bytecode.size())
			{
				//	Branch from the last regular block to the final block.
				builder.CreateBr(m_finalBlock->llvm());
			}
			else
			{
				// Branch to the next block.
				auto iterCopy = basicBlockPairIt;
				++iterCopy;
				auto& next = iterCopy->second;
				builder.CreateBr(next);
			}
		}
	}

	// Code for special blocks:
	builder.SetInsertPoint(m_finalBlock->llvm());
	builder.CreateRet(builder.getInt64(0));

	// TODO: throw an exception or something
	builder.SetInsertPoint(m_badJumpBlock->llvm());
	builder.CreateRet(builder.getInt64(1));

	linkBasicBlocks();

	return module;
}


void Compiler::linkBasicBlocks()
{
	/// Helper function that finds basic block given LLVM basic block pointer
	auto findBasicBlock = [this](llvm::BasicBlock* _llbb) -> BasicBlock&
	{
		// Name is used to get basic block index (index of first instruction)
		// TODO: If basicBlocs are still a map - multikey map can be used
		auto&& idxStr = _llbb->getName().substr(sizeof(BasicBlock::NamePrefix) - 2);
		auto idx = std::stoul(idxStr);
		return basicBlocks.find(idx)->second;
	};

	// Link basic blocks
	for (auto&& p : basicBlocks)
	{
		BasicBlock& bb = p.second;
		llvm::BasicBlock* llvmBB = bb.llvm();

		size_t valueIdx = 0;
		auto firstNonPhi = llvmBB->getFirstNonPHI();
		for (auto instIt = llvmBB->begin(); &*instIt != firstNonPhi; ++instIt, ++valueIdx)
		{
			auto phi = llvm::cast<llvm::PHINode>(instIt);
			for (auto predIt = llvm::pred_begin(llvmBB); predIt != llvm::pred_end(llvmBB); ++predIt)
			{
				auto& predBB = findBasicBlock(*predIt);
				assert(valueIdx < predBB.getStack().size()); // TODO: Report error
				phi->addIncoming(predBB.getStack().get(valueIdx), predBB);
			}
		}
	}
}

}<|MERGE_RESOLUTION|>--- conflicted
+++ resolved
@@ -16,23 +16,9 @@
 namespace evmcc
 {
 
-<<<<<<< HEAD
-struct
-{
-	llvm::IntegerType* word8;
-	llvm::Type* word8ptr;
-	llvm::IntegerType* word256;
-	llvm::Type* word256ptr;
-	llvm::Type* word256arr;
-	llvm::IntegerType* size;
-	llvm::Type* Void;
-	llvm::Type* WordLowPrecision;
-} Types;
-=======
 using dev::eth::Instruction;
 using namespace dev::eth; // We should move all the JIT code into dev::eth namespace
 
->>>>>>> e42217d5
 
 Compiler::Compiler()
 	: m_finalBlock(nullptr)
@@ -41,14 +27,6 @@
 	Type::init(llvm::getGlobalContext());
 }
 
-namespace
-{
-	void validateSplitPoints(cons dev::bytes& bytecode, std::set<ProgramCounter> splitPoints)
-	{
-
-	}
-}
-
 void Compiler::createBasicBlocks(const dev::bytes& bytecode)
 {
 	std::set<ProgramCounter> splitPoints; // Sorted collections of instruction indices where basic blocks start/end
@@ -56,7 +34,6 @@
 
 	std::map<ProgramCounter, ProgramCounter> directJumpTargets;
 	std::vector<ProgramCounter> indirectJumpTargets;
-
 	boost::dynamic_bitset<> validJumpTargets(bytecode.size());
 
 	for (auto curr = bytecode.cbegin(); curr != bytecode.cend(); ++curr)
@@ -160,15 +137,6 @@
 		}
 	}
 
-	for (auto it = splitPoints.cbegin(); it != splitPoints.cend() && *it < bytecode.size(); ++it)
-	{
-		if (! validJumpTargets[*it])
-		{
-			std::cerr "Jump to invalid PC " << *it << "\n";
-			std::exit(1);
-		}
-	}
-
 	for (auto it = splitPoints.cbegin(); it != splitPoints.cend() && *it < bytecode.size();)
 	{
 		auto beginInstIdx = *it;
@@ -182,11 +150,22 @@
 
 	for (auto it = directJumpTargets.cbegin(); it != directJumpTargets.cend(); ++it)
 	{
-		if (it->second >= bytecode.size())
+		if (it->second >= bytecode.size()) // Jump out of code
+		{
 			m_directJumpTargets[it->first] = m_finalBlock.get();
+		}
+		else if (!validJumpTargets[it->second]) // Jump into data
+		{
+			std::cerr << "Bad JUMP at PC " << it->first
+					  << ": " << it->second << " is not a valid PC\n";
+			m_directJumpTargets[it->first] = m_badJumpBlock.get();
+		}
 		else
+		{
 			m_directJumpTargets[it->first] = &basicBlocks.find(it->second)->second;
+		}
 	}
+
 	for (auto it = indirectJumpTargets.cbegin(); it != indirectJumpTargets.cend(); ++it)
 	{
 		if (*it >= bytecode.size())
@@ -626,7 +605,7 @@
 						else // JUMPI
 						{
 							auto top = stack.pop();
-							auto zero = ConstantInt::get(Types.word256, 0);
+							auto zero = ConstantInt::get(Type::i256, 0);
 							auto cond = builder.CreateICmpNE(top, zero, "nonzero");
 
 							// Assume the basic blocks are properly ordered:
@@ -654,7 +633,7 @@
 				for (auto it = m_indirectJumpTargets.cbegin(); it != m_indirectJumpTargets.cend(); ++it)
 				{
 					auto& bb = *it;
-					auto dest = ConstantInt::get(Types.word256, bb->begin());
+					auto dest = ConstantInt::get(Type::i256, bb->begin());
 					switchInstr->addCase(dest, bb->llvm());
 				}
 
@@ -663,23 +642,8 @@
 
 			case Instruction::JUMPDEST:
 			{
-<<<<<<< HEAD
 				// Extra asserts just in case.
 				assert(currentPC == basicBlock.begin());
-=======
-				assert(currentPC + 1 < bytecode.size());
-
-				// The target address is computed at compile time,
-				// just pop it without looking...
-				stack.pop();
-
-				auto top = stack.pop();
-				auto zero = ConstantInt::get(Type::i256, 0);
-				auto cond = builder.CreateICmpNE(top, zero, "nonzero");
-				auto& targetBlock = basicBlocks.find(jumpTargets[currentPC])->second;
-				auto& followBlock = basicBlocks.find(currentPC + 1)->second;
-				builder.CreateCondBr(cond, targetBlock, followBlock);
->>>>>>> e42217d5
 				break;
 			}
 
