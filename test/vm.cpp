--- conflicted
+++ resolved
@@ -120,7 +120,6 @@
 	currentBlock.coinbaseAddress = Address(_o["currentCoinbase"].get_str());
 }
 
-<<<<<<< HEAD
 mObject FakeExtVM::exportLog()
 {
 	mObject ret;
@@ -156,8 +155,6 @@
 	}
 }
 
-=======
->>>>>>> 818cc839
 mObject FakeExtVM::exportState()
 {
 	mObject ret;
