--- conflicted
+++ resolved
@@ -28,7 +28,6 @@
 #include <libethereum/TransactionQueue.h>
 #include <test/TestHelper.h>
 #include <libethereum/Block.h>
-#include <libethereum/GenesisInfo.h>
 
 using namespace std;
 using namespace json_spirit;
@@ -70,15 +69,11 @@
 		TBOOST_REQUIRE(o.count("pre"));
 
 		ImportTest importer(o, _fillin, testType::BlockChainTests);
-		TransientDirectory tdStateDB;
+		TransientDirectory td_stateDB_tmp;
 		BlockHeader biGenesisBlock = constructBlock(o["genesisBlockHeader"].get_obj(), h256{});
-<<<<<<< HEAD
-		State trueState(OverlayDB(State::openDB(tdStateDB.path(), h256{}, WithExisting::Kill)), BaseState::Empty);
-=======
 
 		State trueState(OverlayDB(State::openDB(td_stateDB_tmp.path(), h256{}, WithExisting::Kill)), BaseState::Empty);
 		Block trueBlock; //lastBlock of trueBlockchain
->>>>>>> 7269ac37
 		ImportTest::importState(o["pre"].get_obj(), trueState);
 		o["pre"] = fillJsonWithState(trueState); //convert all fields to hex
 		trueState.commit();
@@ -89,7 +84,7 @@
 		if (_fillin)
 			biGenesisBlock = constructBlock(o["genesisBlockHeader"].get_obj(), trueState.rootHash());
 		else
-			TBOOST_CHECK_MESSAGE((biGenesisBlock.stateRoot() == trueState.rootHash()), "root hash does not match");
+			TBOOST_CHECK_MESSAGE((biGenesisBlock.stateRoot() == trueState.rootHash()), testname + "root hash does not match");
 
 		if (_fillin)
 		{
@@ -134,21 +129,12 @@
 				vBiBlocks.clear();
 				vBiBlocks.push_back(biGenesisBlock);
 
-<<<<<<< HEAD
-				TransientDirectory tdBc;
-				TransientDirectory tdStateDB;
-				FullBlockChain<Ethash> bc(rlpGenesisBlock.out(), AccountMap(), tdBc.path(), WithExisting::Kill);
-
-				//OverlayDB database (State::openDB(td_stateDB.path(), h256{}, WithExisting::Kill));
-				State state(OverlayDB(State::openDB(tdStateDB.path(), h256{}, WithExisting::Kill)), BaseState::Empty); //= importer.m_statePre;
-=======
 				TransientDirectory td_bc;
 				TransientDirectory td_stateDB;
 				FullBlockChain<Ethash> bc(rlpGenesisBlock.out(), AccountMap(), td_bc.path(), WithExisting::Kill);
 
 				//OverlayDB database (State::openDB(td_stateDB.path(), h256{}, WithExisting::Kill));
 				State state(OverlayDB(State::openDB(td_stateDB.path(), h256{}, WithExisting::Kill)), BaseState::Empty); //= importer.m_statePre;
->>>>>>> 7269ac37
 				ImportTest::importState(o["pre"].get_obj(), state);
 				state.commit();
 
@@ -205,12 +191,8 @@
 
 				bc.sync(uncleBlockQueue, state.db(), 4);
 
-<<<<<<< HEAD
-				Block block = bc.genesisBlock(state.db());
-=======
 				Block block = bc.genesisBlock(state.db()); //NOT CLEAR WHAT IT RETURNS IF bc INITIALIZED WITH CUSTOM GENESIS BLOCK
 				block.setBeneficiary(biGenesisBlock.beneficiary());
->>>>>>> 7269ac37
 				try
 				{
 					block.sync(bc);
@@ -249,7 +231,6 @@
 
 				if (blObj.count("blockHeader"))
 					overwriteBlockHeader(current_BlockHeader, blObj, bc.info());
-<<<<<<< HEAD
 
 				if (blObj.count("blockHeader") && blObj["blockHeader"].get_obj().count("bruncle"))
 					current_BlockHeader.populateFromParent(vBiBlocks[vBiBlocks.size() -1]);
@@ -298,73 +279,14 @@
 					block.sync(bc);
 					bc.import(blockRLP.out(), block.db());
 					block.sync(bc);
-=======
-
-				if (blObj.count("blockHeader") && blObj["blockHeader"].get_obj().count("bruncle"))
-					current_BlockHeader.populateFromParent(vBiBlocks[vBiBlocks.size() -1]);
-
-				if (vBiUncles.size())
-				{
-					// update unclehash in case of invalid uncles
-					current_BlockHeader.setSha3Uncles(sha3(uncleStream.out()));
-					updatePoW(current_BlockHeader);
-				}
-
-				// write block header
-				mObject oBlockHeader;
-				writeBlockHeaderToJson(oBlockHeader, current_BlockHeader);
-				blObj["blockHeader"] = oBlockHeader;
-				vBiBlocks.push_back(current_BlockHeader);
-
-				// compare blocks from state and from rlp
-				RLPStream txStream;
-				txStream.appendList(txList.size());
-				for (unsigned i = 0; i < txList.size(); ++i)
-				{
-					RLPStream txrlp;
-					txList[i].streamRLP(txrlp);
-					txStream.appendRaw(txrlp.out());
-				}
-
-				RLPStream block2 = createFullBlockFromHeader(current_BlockHeader, txStream.out(), uncleStream.out());
-
-				blObj["rlp"] = toHex(block2.out(), 2, HexPrefix::Add);
-
-				if (sha3(RLP(block.blockData())[0].data()) != sha3(RLP(block2.out())[0].data()))
-				{
-					cnote << "block header mismatch block.blockData() vs updated block.info()\n";
-					cerr << toHex(RLP(block.blockData())[0].data()) << "vs" << toHex(RLP(block2.out())[0].data());
-				}
-
-				if (sha3(RLP(block.blockData())[1].data()) != sha3(RLP(block2.out())[1].data()))
-					cnote << "txs mismatch\n";
-
-				if (sha3(RLP(block.blockData())[2].data()) != sha3(RLP(block2.out())[2].data()))
-					cnote << "uncle list mismatch\n" << RLP(block.blockData())[2].data() << "\n" << RLP(block2.out())[2].data();
-
-				try
-				{
-					block.sync(bc);
-					bc.import(block2.out(), block.db());
-					block.sync(bc);
-					//block.commit();
->>>>>>> 7269ac37
 
 					//there we get new blockchain status in state which could have more difficulty than we have in trueState
 					//attempt to import new block to the true blockchain
 					trueBc.sync(uncleBlockQueue, trueState.db(), 4);
-<<<<<<< HEAD
 					trueBc.attemptImport(blockRLP.out(), trueState.db());
 
 					blockSet newBlock;
 					newBlock.first = blockRLP.out();
-=======
-					trueBc.attemptImport(block2.out(), trueState.db());
-					trueBlock = block; //seems to be the last imported block
-
-					blockSet newBlock;
-					newBlock.first = block2.out();
->>>>>>> 7269ac37
 					newBlock.second = uncleBlockQueueList;
 					if (importBlockNumber < blockSets.size())
 					{
@@ -393,11 +315,7 @@
 				AccountMaskMap expectStateMap;
 				State stateExpect(OverlayDB(), BaseState::Empty);
 				ImportTest::importState(o["expect"].get_obj(), stateExpect, expectStateMap);
-<<<<<<< HEAD
-				ImportTest::compareStates(stateExpect, trueState, expectStateMap, Options::get().checkState ? WhenError::Throw : WhenError::DontThrow);
-=======
 				ImportTest::compareStates(stateExpect, trueBlock.state(), expectStateMap, Options::get().checkState ? WhenError::Throw : WhenError::DontThrow);
->>>>>>> 7269ac37
 				o.erase(o.find("expect"));
 			}
 
