--- conflicted
+++ resolved
@@ -29,53 +29,6 @@
 
 namespace dev {  namespace test {
 
-<<<<<<< HEAD
-=======
-RLPStream createRLPStreamFromTransactionFields(mObject& _tObj)
-{
-	//Construct Rlp of the given transaction
-	RLPStream rlpStream;
-	rlpStream.appendList(_tObj.size());
-
-	if (_tObj.count("nonce") > 0)
-		rlpStream << bigint(_tObj["nonce"].get_str());
-
-	if (_tObj.count("gasPrice") > 0)
-		rlpStream << bigint(_tObj["gasPrice"].get_str());
-
-	if (_tObj.count("gasLimit") > 0)
-		rlpStream << bigint(_tObj["gasLimit"].get_str());
-
-	if (_tObj.count("to") > 0)
-	{
-		if (_tObj["to"].get_str().empty())
-			rlpStream << "";
-		else
-			rlpStream << importByteArray(_tObj["to"].get_str());
-	}
-
-	if (_tObj.count("value") > 0)
-		rlpStream << bigint(_tObj["value"].get_str());
-
-	if (_tObj.count("data") > 0)
-		rlpStream << importData(_tObj);
-
-	if (_tObj.count("v") > 0)
-		rlpStream << bigint(_tObj["v"].get_str());
-
-	if (_tObj.count("r") > 0)
-		rlpStream << bigint(_tObj["r"].get_str());
-
-	if (_tObj.count("s") > 0)
-		rlpStream << bigint(_tObj["s"].get_str());
-
-	if (_tObj.count("extrafield") > 0)
-		rlpStream << bigint(_tObj["extrafield"].get_str());
-
-	return rlpStream;
-}
-
->>>>>>> e2c08894
 void doTransactionTests(json_spirit::mValue& _v, bool _fillin)
 {
 	for (auto& i: _v.get_obj())
@@ -119,7 +72,6 @@
 
 			Address addressReaded = Address(o["sender"].get_str());
 			BOOST_CHECK_MESSAGE(txFromFields.sender() == addressReaded || txFromRlp.sender() == addressReaded, "Signature address of sender does not match given sender address!");
-
 		}
 		else
 		{
