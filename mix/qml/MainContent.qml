--- conflicted
+++ resolved
@@ -15,16 +15,12 @@
 		root.keyPressed(event.key);
 	}
 	anchors.fill: parent
-<<<<<<< HEAD
 	id: root
 
 	function toggleRightView()
 	{
 		if (!rightView.visible)
-		{
 			rightView.show();
-			debugModel.updateDebugPanel();
-		}
 		else
 			rightView.hide();
 	}
@@ -44,7 +40,6 @@
 	CodeEditorExtensionManager {
 		headerView: headerPaneTabs;
 		rightView: rightPaneTabs;
-		editor: codeEditor
 	}
 
 	GridLayout
@@ -89,68 +84,24 @@
 			orientation: Qt.Horizontal;
 			Layout.fillWidth: true
 			Layout.preferredHeight: root.height - headerView.height;
+
+			ProjectList	{
+				width: parent.width * 0.2
+				height: parent.height
+				Layout.minimumWidth: 200
+			}
+
 			Rectangle {
 
 				anchors.top: parent.top
 				id: contentView
 				width: parent.width
-				height: parent.height * 0.7
-
-				Item {
-					anchors.fill: parent
-					Rectangle {
-						id: lineColumn
-						property int rowHeight: codeEditor.font.pixelSize + 3
-						color: "#202020"
-						width: 50
-						height: parent.height
-						Column {
-							y: -codeEditor.flickableItem.contentY + 4
-							width: parent.width
-							Repeater {
-								model: Math.max(codeEditor.lineCount + 2, (lineColumn.height/lineColumn.rowHeight))
-								delegate: Text {
-									id: text
-									color: codeEditor.textColor
-									font: codeEditor.font
-									width: lineColumn.width - 4
-									horizontalAlignment: Text.AlignRight
-									verticalAlignment: Text.AlignVCenter
-									height: lineColumn.rowHeight
-									renderType: Text.NativeRendering
-									text: index + 1
-								}
+				height: parent.height
+				CodeEditorView {
+								height: parent.height
+								anchors.top: parent.top
+								width: parent.width
 							}
-						}
-					}
-
-					TextArea {
-						id: codeEditor
-						textColor: "#EEE8D5"
-						style: TextAreaStyle {
-							backgroundColor: "#002B36"
-						}
-
-						anchors.left: lineColumn.right
-						anchors.right: parent.right
-						anchors.top: parent.top
-						anchors.bottom: parent.bottom
-						wrapMode: TextEdit.NoWrap
-						frameVisible: false
-
-						height: parent.height
-						font.family: "Monospace"
-						font.pointSize: 12
-						width: parent.width
-						tabChangesFocus: false
-						Keys.onPressed: {
-							if (event.key === Qt.Key_Tab) {
-								codeEditor.insert(codeEditor.cursorPosition, "\t");
-								event.accepted = true;
-							}
-						}
-					}
-				}
 			}
 
 			Rectangle {
@@ -215,61 +166,3 @@
 
 
 
-=======
-	height: parent.height
-	width: parent.width;
-    id:root
-    SplitView {
-        orientation: Qt.Horizontal
-        anchors.fill: parent
-
-		ProjectList	{
-			width: parent.width * 0.2
-			height: parent.height
-			Layout.minimumWidth: 200
-		}
-
-        SplitView {
-            //anchors.fill: parent
-			width: parent.width * 0.6
-            orientation: Qt.Vertical
-			CodeEditorView {
-				height: parent.height * 0.7
-				anchors.top: parent.top
-				width: parent.width
-			}
-
-            Rectangle {
-                anchors.bottom: parent.bottom
-                id: contextualView
-                width: parent.width
-                Layout.minimumHeight: 20
-                height: parent.height * 0.3
-                TabView {
-                    id: contextualTabs
-                    antialiasing: true
-                    anchors.fill: parent
-                    style: TabStyle {}
-                }
-            }
-        }
-        Rectangle {
-            anchors.right: parent.right
-            id: rightPaneView
-            width: parent.width * 0.2
-            height: parent.height
-            Layout.minimumWidth: 20
-            TabView {
-                id: rightPaneTabs
-                antialiasing: true
-                anchors.fill: parent
-                //style: TabStyle {}
-            }
-        }
-        CodeEditorExtensionManager {
-                tabView: contextualTabs
-                rightTabView: rightPaneTabs
-        }
-    }
-}
->>>>>>> 4bcf36e1
