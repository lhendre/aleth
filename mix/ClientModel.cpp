--- conflicted
+++ resolved
@@ -124,21 +124,14 @@
 
 		for (auto p = params.cbegin(); p != params.cend(); ++p)
 		{
-<<<<<<< HEAD
 			QVariableDefinition* param = qvariant_cast<QVariableDefinition*>(p.value());
 			transactionSettings.parameterValues.push_back(param);
-		}
-		transactionSequence.push_back(transactionSettings);
-=======
-			QBigInt* param = qvariant_cast<QBigInt*>(p.value());
-			transactionSettings.parameterValues.insert(std::make_pair(p.key(), boost::get<dev::u256>(param->internalValue())));
 		}
 
 		if (transaction.value("executeConstructor").toBool())
 			constructorTr = transactionSettings;
 		else
 			transactionSequence.push_back(transactionSettings);
->>>>>>> 507a311d
 	}
 	executeSequence(transactionSequence, balance, constructorTr);
 }
