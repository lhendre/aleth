/*
	This file is part of cpp-ethereum.
	cpp-ethereum is free software: you can redistribute it and/or modify
	it under the terms of the GNU General Public License as published by
	the Free Software Foundation, either version 3 of the License, or
	(at your option) any later version.
	cpp-ethereum is distributed in the hope that it will be useful,
	but WITHOUT ANY WARRANTY; without even the implied warranty of
	MERCHANTABILITY or FITNESS FOR A PARTICULAR PURPOSE.  See the
	GNU General Public License for more details.
	You should have received a copy of the GNU General Public License
	along with cpp-ethereum.  If not, see <http://www.gnu.org/licenses/>.
*/
/** @file ClientModel.cpp
 * @author Yann yann@ethdev.com
 * @author Arkadiy Paronyan arkadiy@ethdev.com
 * @date 2015
 * Ethereum IDE client.
 */

#include <QtConcurrent/QtConcurrent>
#include <QDebug>
#include <QQmlContext>
#include <QQmlApplicationEngine>
#include <jsonrpccpp/server.h>
#include <libdevcore/CommonJS.h>
#include <libethereum/Transaction.h>
#include "AppContext.h"
#include "DebuggingStateWrapper.h"
#include "Exceptions.h"
#include "QContractDefinition.h"
#include "QVariableDeclaration.h"
#include "ContractCallDataEncoder.h"
#include "CodeModel.h"
#include "ClientModel.h"
#include "QEther.h"
#include "Web3Server.h"
#include "ClientModel.h"

using namespace dev;
using namespace dev::eth;

namespace dev
{
namespace mix
{

class RpcConnector: public jsonrpc::AbstractServerConnector
{
public:
	virtual bool StartListening() override { return true; }
	virtual bool StopListening() override { return true; }
	virtual bool SendResponse(std::string const& _response, void*) override
	{
		m_response = QString::fromStdString(_response);
		return true;
	}
	QString response() const { return m_response; }

private:
	QString m_response;
};


ClientModel::ClientModel(AppContext* _context):
	m_context(_context), m_running(false), m_rpcConnector(new RpcConnector()), m_contractAddress(Address())
{
	qRegisterMetaType<QBigInt*>("QBigInt*");
	qRegisterMetaType<QIntType*>("QIntType*");
	qRegisterMetaType<QStringType*>("QStringType*");
	qRegisterMetaType<QRealType*>("QRealType*");
	qRegisterMetaType<QHashType*>("QHashType*");
	qRegisterMetaType<QEther*>("QEther*");
	qRegisterMetaType<QVariableDefinition*>("QVariableDefinition*");
	qRegisterMetaType<QVariableDefinitionList*>("QVariableDefinitionList*");
	qRegisterMetaType<QList<QVariableDefinition*>>("QList<QVariableDefinition*>");
	qRegisterMetaType<QList<QVariableDeclaration*>>("QList<QVariableDeclaration*>");
	qRegisterMetaType<QVariableDeclaration*>("QVariableDeclaration*");
	qRegisterMetaType<QMachineState*>("QMachineState");
	qRegisterMetaType<QInstruction*>("QInstruction");
	qRegisterMetaType<QCode*>("QCode");
	qRegisterMetaType<QCallData*>("QCallData");
	qRegisterMetaType<TransactionLogEntry*>("TransactionLogEntry");

	connect(this, &ClientModel::runComplete, this, &ClientModel::showDebugger, Qt::QueuedConnection);
	m_client.reset(new MixClient());

	m_web3Server.reset(new Web3Server(*m_rpcConnector.get(), std::vector<dev::KeyPair> { m_client->userAccount() }, m_client.get()));
	connect(m_web3Server.get(), &Web3Server::newTransaction, this, &ClientModel::onNewTransaction, Qt::DirectConnection);

	_context->appEngine()->rootContext()->setContextProperty("clientModel", this);
}

ClientModel::~ClientModel()
{
}

QString ClientModel::apiCall(QString const& _message)
{
	m_rpcConnector->OnRequest(_message.toStdString(), nullptr);
	return m_rpcConnector->response();
}

void ClientModel::mine()
{
	m_client->mine();
	newBlock();
}

QString ClientModel::contractAddress() const
{
	return QString::fromStdString(dev::toJS(m_contractAddress));
}

void ClientModel::debugDeployment()
{
	executeSequence(std::vector<TransactionSettings>(), 10000000 * ether);
}

void ClientModel::setupState(QVariantMap _state)
{
	u256 balance = (qvariant_cast<QEther*>(_state.value("balance")))->toU256Wei();
	QVariantList transactions = _state.value("transactions").toList();

	std::vector<TransactionSettings> transactionSequence;
	for (auto const& t: transactions)
	{
		QVariantMap transaction = t.toMap();
		QString functionId = transaction.value("functionId").toString();
		u256 gas = (qvariant_cast<QEther*>(transaction.value("gas")))->toU256Wei();
		u256 value = (qvariant_cast<QEther*>(transaction.value("value")))->toU256Wei();
		u256 gasPrice = (qvariant_cast<QEther*>(transaction.value("gasPrice")))->toU256Wei();
<<<<<<< HEAD
		TransactionSettings transactionSettings(functionId, value, gas, gasPrice);
		QVariantList qParams = transaction.value("qType").toList();
		for (QVariant const& variant: qParams)
		{
			QVariableDefinition* param = qvariant_cast<QVariableDefinition*>(variant);
			transactionSettings.parameterValues.push_back(param);
=======

		bool isStdContract = (transaction.value("stdContract").toBool());
		if (isStdContract)
		{
			TransactionSettings transactionSettings(functionId, transaction.value("url").toString());
			transactionSettings.gasPrice = 10000000000000;
			transactionSettings.gas = 125000;
			transactionSettings.value = 100;
			transactionSequence.push_back(transactionSettings);
>>>>>>> 88087d45
		}
		else
		{
			QVariantMap params = transaction.value("parameters").toMap();
			TransactionSettings transactionSettings(functionId, value, gas, gasPrice);

			for (auto p = params.cbegin(); p != params.cend(); ++p)
			{
				QBigInt* param = qvariant_cast<QBigInt*>(p.value());
				transactionSettings.parameterValues.insert(std::make_pair(p.key(), boost::get<dev::u256>(param->internalValue())));
			}

			if (transaction.value("executeConstructor").toBool())
				transactionSettings.functionId.clear();

			transactionSequence.push_back(transactionSettings);
		}
	}
	executeSequence(transactionSequence, balance);
}

void ClientModel::executeSequence(std::vector<TransactionSettings> const& _sequence, u256 _balance)
{
	if (m_running)
		BOOST_THROW_EXCEPTION(ExecutionStateException());
	CompilationResult* compilerRes = m_context->codeModel()->code();
	std::shared_ptr<QContractDefinition> contractDef = compilerRes->sharedContract();
	m_running = true;

	emit runStarted();
	emit runStateChanged();

	//run sequence
	QtConcurrent::run([=]()
	{
		try
		{
			bytes contractCode = compilerRes->bytes();
			m_client->resetState(_balance);
			onStateReset();
			for (TransactionSettings const& transaction: _sequence)
			{
				ContractCallDataEncoder encoder;
				QFunctionDefinition const* f = nullptr;
				if (!transaction.stdContractUrl.isEmpty())
				{
					//std contract
					dev::bytes const& stdContractCode = m_context->codeModel()->getStdContractCode(transaction.functionId, transaction.stdContractUrl);
					Address address = deployContract(stdContractCode, transaction);
					m_stdContractAddresses[transaction.functionId] = address;
					m_stdContractNames[address] = transaction.functionId;
				}
				else
				{
					//encode data
					f = nullptr;
					if (transaction.functionId.isEmpty())
						f = contractDef->constructor();
					else
						for (QFunctionDefinition const* tf: contractDef->functionsList())
							if (tf->name() == transaction.functionId)
							{
								f = tf;
								break;
							}
					if (!f)
						BOOST_THROW_EXCEPTION(FunctionNotFoundException() << FunctionName(transaction.functionId.toStdString()));

					encoder.encode(f);
					for (int p = 0; p < f->parametersList().size(); p++)
					{
						QVariableDeclaration* var = f->parametersList().at(p);
						u256 value = 0;
						auto v = transaction.parameterValues.find(var->name());
						if (v != transaction.parameterValues.cend())
							value = v->second;
						encoder.encode(var, value);
					}

<<<<<<< HEAD
				for (int k = 0; k < f->parametersList() .size(); k++)
				{
					if (f->parametersList().at(k)->type() != t.parameterValues.at(k)->declaration()->type())
						throw std::runtime_error("list of parameters has been changed. Need to update this transaction");
				}

				c.encode(f);
				for (int p = 0; p < t.parameterValues.size(); p++)
					c.push(t.parameterValues.at(p)->encodeValue());
				transactonData.emplace_back(c.encodedData());
			}

			//run contract creation first
			m_client->resetState(_balance);
			ExecutionResult debuggingContent = deployContract(contractCode, ctrTransaction);
			Address address = debuggingContent.contractAddress;
			for (unsigned i = 0; i < _sequence.size(); ++i)
				debuggingContent = callContract(address, transactonData.at(i), _sequence.at(i));

			QList<QVariableDefinition*> returnParameters;

			if (f)
				returnParameters = c.decode(f->returnParameters(), debuggingContent.returnValue);

			//we need to wrap states in a QObject before sending to QML.
			QList<QObject*> wStates;
			for (unsigned i = 0; i < debuggingContent.machineStates.size(); i++)
			{
				QPointer<DebuggingStateWrapper> s(new DebuggingStateWrapper(debuggingContent.executionCode, debuggingContent.executionData.toBytes()));
				s->setState(debuggingContent.machineStates[i]);
				wStates.append(s);
=======
					if (transaction.functionId.isEmpty())
					{
						Address newAddress = deployContract(contractCode, transaction);
						if (newAddress != m_contractAddress)
						{
							m_contractAddress = newAddress;
							contractAddressChanged();
						}
					}
					else
						callContract(m_contractAddress, encoder.encodedData(), transaction);
				}
				onNewTransaction();
>>>>>>> 88087d45
			}
			m_running = false;
			emit runComplete();
		}
		catch(boost::exception const&)
		{
			emit runFailed(QString::fromStdString(boost::current_exception_diagnostic_information()));
		}

		catch(std::exception const& e)
		{
			emit runFailed(e.what());
		}
		m_running = false;
		emit runStateChanged();
	});
}

void ClientModel::showDebugger()
{
	ExecutionResult const& last = m_client->record().back().transactions.back();
	showDebuggerForTransaction(last);
}

void ClientModel::showDebuggerForTransaction(ExecutionResult const& _t)
{
	//we need to wrap states in a QObject before sending to QML.
	QDebugData* debugData = new QDebugData();
	QQmlEngine::setObjectOwnership(debugData, QQmlEngine::JavaScriptOwnership);
	QList<QCode*> codes;
	for (bytes const& code: _t.executionCode)
		codes.push_back(QMachineState::getHumanReadableCode(debugData, code));

	QList<QCallData*> data;
	for (bytes const& d: _t.transactionData)
		data.push_back(QMachineState::getDebugCallData(debugData, d));

	QVariantList states;
	for (MachineState const& s: _t.machineStates)
		states.append(QVariant::fromValue(new QMachineState(debugData, s, codes[s.codeIndex], data[s.dataIndex])));

	debugData->setStates(std::move(states));

	//QList<QVariableDefinition*> returnParameters;
	//returnParameters = encoder.decode(f->returnParameters(), debuggingContent.returnValue);

	//collect states for last transaction
	debugDataReady(debugData);
}


void ClientModel::debugTransaction(unsigned _block, unsigned _index)
{
	auto const& t = m_client->record().at(_block).transactions.at(_index);
	showDebuggerForTransaction(t);
}

void ClientModel::showDebugError(QString const& _error)
{
	//TODO: change that to a signal
	m_context->displayMessageDialog(tr("Debugger"), _error);
}

Address ClientModel::deployContract(bytes const& _code, TransactionSettings const& _ctrTransaction)
{
	Address newAddress = m_client->transact(m_client->userAccount().secret(), _ctrTransaction.value, _code, _ctrTransaction.gas, _ctrTransaction.gasPrice);
	return newAddress;
}

void ClientModel::callContract(Address const& _contract, bytes const& _data, TransactionSettings const& _tr)
{
	m_client->transact(m_client->userAccount().secret(), _tr.value, _contract, _data, _tr.gas, _tr.gasPrice);
}

void ClientModel::onStateReset()
{
	m_contractAddress = dev::Address();
	m_stdContractAddresses.clear();
	m_stdContractNames.clear();
	emit stateCleared();
}

void ClientModel::onNewTransaction()
{
	unsigned block = m_client->number();
	unsigned index =  m_client->record().back().transactions.size() - 1;
	ExecutionResult const& tr = m_client->record().back().transactions.back();
	QString address = QString::fromStdString(toJS(tr.address));
	QString value =  QString::fromStdString(dev::toString(tr.value));
	QString contract = address;
	QString function;
	QString returned;

	bool creation = tr.contractAddress != 0;

	if (creation)
		returned = QString::fromStdString(toJS(tr.contractAddress));
	else
		returned = QString::fromStdString(toJS(tr.returnValue));

	//TODO: handle value transfer
	FixedHash<4> functionHash;
	bool call = false;
	if (creation)
	{
		//contract creation
		auto const stdContractName = m_stdContractNames.find(tr.contractAddress);
		if (stdContractName != m_stdContractNames.end())
		{
			function = stdContractName->second;
			contract = function;
		}
		else
			function = QObject::tr("Constructor");
	}
	else
	{
		//call
		if (tr.transactionData.size() > 0 && tr.transactionData.front().size() >= 4)
		{
			functionHash = FixedHash<4>(tr.transactionData.front().data(), FixedHash<4>::ConstructFromPointer);
			function = QString::fromStdString(toJS(functionHash));
			call = true;
		}
		else
			function = QObject::tr("<none>");
	}

	if (m_contractAddress != 0 && (tr.address == m_contractAddress || tr.contractAddress == m_contractAddress))
	{
		auto compilerRes = m_context->codeModel()->code();
		QContractDefinition* def = compilerRes->contract();
		contract = def->name();
		if (call)
		{
			QFunctionDefinition* funcDef = def->getFunction(functionHash);
			if (funcDef)
				function = funcDef->name();
		}
	}

	TransactionLogEntry* log = new TransactionLogEntry(block, index, contract, function, value, address, returned);
	QQmlEngine::setObjectOwnership(log, QQmlEngine::JavaScriptOwnership);
	emit newTransaction(log);
}

}
}<|MERGE_RESOLUTION|>--- conflicted
+++ resolved
@@ -130,14 +130,6 @@
 		u256 gas = (qvariant_cast<QEther*>(transaction.value("gas")))->toU256Wei();
 		u256 value = (qvariant_cast<QEther*>(transaction.value("value")))->toU256Wei();
 		u256 gasPrice = (qvariant_cast<QEther*>(transaction.value("gasPrice")))->toU256Wei();
-<<<<<<< HEAD
-		TransactionSettings transactionSettings(functionId, value, gas, gasPrice);
-		QVariantList qParams = transaction.value("qType").toList();
-		for (QVariant const& variant: qParams)
-		{
-			QVariableDefinition* param = qvariant_cast<QVariableDefinition*>(variant);
-			transactionSettings.parameterValues.push_back(param);
-=======
 
 		bool isStdContract = (transaction.value("stdContract").toBool());
 		if (isStdContract)
@@ -147,17 +139,16 @@
 			transactionSettings.gas = 125000;
 			transactionSettings.value = 100;
 			transactionSequence.push_back(transactionSettings);
->>>>>>> 88087d45
 		}
 		else
 		{
-			QVariantMap params = transaction.value("parameters").toMap();
+			QVariantList qParams = transaction.value("qType").toList();
 			TransactionSettings transactionSettings(functionId, value, gas, gasPrice);
 
-			for (auto p = params.cbegin(); p != params.cend(); ++p)
+			for (QVariant const& variant: qParams)
 			{
-				QBigInt* param = qvariant_cast<QBigInt*>(p.value());
-				transactionSettings.parameterValues.insert(std::make_pair(p.key(), boost::get<dev::u256>(param->internalValue())));
+				QVariableDefinition* param = qvariant_cast<QVariableDefinition*>(variant);
+				transactionSettings.parameterValues.push_back(param);
 			}
 
 			if (transaction.value("executeConstructor").toBool())
@@ -216,50 +207,16 @@
 					if (!f)
 						BOOST_THROW_EXCEPTION(FunctionNotFoundException() << FunctionName(transaction.functionId.toStdString()));
 
+					for (int k = 0; k < f->parametersList() .size(); k++)
+					{
+						if (f->parametersList().at(k)->type() != transaction.parameterValues.at(k)->declaration()->type())
+							BOOST_THROW_EXCEPTION(ParameterChangedException() << FunctionName(f->parametersList().at(k)->type().toStdString()));
+					}
+
 					encoder.encode(f);
-					for (int p = 0; p < f->parametersList().size(); p++)
-					{
-						QVariableDeclaration* var = f->parametersList().at(p);
-						u256 value = 0;
-						auto v = transaction.parameterValues.find(var->name());
-						if (v != transaction.parameterValues.cend())
-							value = v->second;
-						encoder.encode(var, value);
-					}
-
-<<<<<<< HEAD
-				for (int k = 0; k < f->parametersList() .size(); k++)
-				{
-					if (f->parametersList().at(k)->type() != t.parameterValues.at(k)->declaration()->type())
-						throw std::runtime_error("list of parameters has been changed. Need to update this transaction");
-				}
-
-				c.encode(f);
-				for (int p = 0; p < t.parameterValues.size(); p++)
-					c.push(t.parameterValues.at(p)->encodeValue());
-				transactonData.emplace_back(c.encodedData());
-			}
-
-			//run contract creation first
-			m_client->resetState(_balance);
-			ExecutionResult debuggingContent = deployContract(contractCode, ctrTransaction);
-			Address address = debuggingContent.contractAddress;
-			for (unsigned i = 0; i < _sequence.size(); ++i)
-				debuggingContent = callContract(address, transactonData.at(i), _sequence.at(i));
-
-			QList<QVariableDefinition*> returnParameters;
-
-			if (f)
-				returnParameters = c.decode(f->returnParameters(), debuggingContent.returnValue);
-
-			//we need to wrap states in a QObject before sending to QML.
-			QList<QObject*> wStates;
-			for (unsigned i = 0; i < debuggingContent.machineStates.size(); i++)
-			{
-				QPointer<DebuggingStateWrapper> s(new DebuggingStateWrapper(debuggingContent.executionCode, debuggingContent.executionData.toBytes()));
-				s->setState(debuggingContent.machineStates[i]);
-				wStates.append(s);
-=======
+					for (int p = 0; p < transaction.parameterValues.size(); p++)
+						encoder.push(transaction.parameterValues.at(p)->encodeValue());
+
 					if (transaction.functionId.isEmpty())
 					{
 						Address newAddress = deployContract(contractCode, transaction);
@@ -270,10 +227,15 @@
 						}
 					}
 					else
+					{
 						callContract(m_contractAddress, encoder.encodedData(), transaction);
+
+						// Used to log return values. TODO move this to QML.
+						ExecutionResult const& last = m_client->record().back().transactions.back();
+						encoder.decode(f->returnParameters(), last.returnValue);
+					}
 				}
 				onNewTransaction();
->>>>>>> 88087d45
 			}
 			m_running = false;
 			emit runComplete();
