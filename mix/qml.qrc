<RCC>
    <qresource prefix="/">
        <file>qml/BasicContent.qml</file>
        <file>qml/main.qml</file>
        <file>qml/MainContent.qml</file>
        <file>qml/TabStyle.qml</file>
        <file>qml/Debugger.qml</file>
        <file>qml/js/Debugger.js</file>
        <file>qml/BasicMessage.qml</file>
<<<<<<< HEAD
        <file>qml/TransactionDialog.qml</file>
        <file>qml/TransactionList.qml</file>
=======
        <file>qml/ModalDialog.qml</file>
        <file>qml/AlertMessageDialog.qml</file>
>>>>>>> f8c4d0b5
    </qresource>
</RCC><|MERGE_RESOLUTION|>--- conflicted
+++ resolved
@@ -7,12 +7,9 @@
         <file>qml/Debugger.qml</file>
         <file>qml/js/Debugger.js</file>
         <file>qml/BasicMessage.qml</file>
-<<<<<<< HEAD
         <file>qml/TransactionDialog.qml</file>
         <file>qml/TransactionList.qml</file>
-=======
         <file>qml/ModalDialog.qml</file>
         <file>qml/AlertMessageDialog.qml</file>
->>>>>>> f8c4d0b5
     </qresource>
 </RCC>