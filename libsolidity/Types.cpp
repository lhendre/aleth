--- conflicted
+++ resolved
@@ -143,11 +143,7 @@
 		   _operator == Token::INC || _operator == Token::DEC;
 }
 
-<<<<<<< HEAD
-bool IntegerType::operator==(const Type& _other) const
-=======
 bool IntegerType::operator==(Type const& _other) const
->>>>>>> ae960c57
 {
 	if (_other.getCategory() != getCategory())
 		return false;
@@ -163,23 +159,12 @@
 	return prefix + dev::toString(m_bits);
 }
 
-<<<<<<< HEAD
-u256 IntegerType::literalValue(const Literal& _literal) const
+u256 IntegerType::literalValue(Literal const& _literal) const
 {
 	bigint value(_literal.getValue());
 	//@todo check that the number is not too large
 	//@todo does this work for signed numbers?
 	return u256(value);
-=======
-bytes IntegerType::literalToBigEndian(Literal const& _literal) const
-{
-	bigint value(_literal.getValue());
-	if (!isSigned() && value < 0)
-		return bytes(); // @todo this should already be caught by "smallestTypeforLiteral"
-	//@todo check that the number of bits is correct
-	//@todo does "toCompactBigEndian" work for signed numbers?
-	return toCompactBigEndian(value);
->>>>>>> ae960c57
 }
 
 bool BoolType::isExplicitlyConvertibleTo(Type const& _convertTo) const
@@ -195,8 +180,7 @@
 	return isImplicitlyConvertibleTo(_convertTo);
 }
 
-<<<<<<< HEAD
-u256 BoolType::literalValue(const Literal& _literal) const
+u256 BoolType::literalValue(Literal const& _literal) const
 {
 	if (_literal.getToken() == Token::TRUE_LITERAL)
 		return u256(1);
@@ -206,20 +190,7 @@
 		assert(false);
 }
 
-bool ContractType::operator==(const Type& _other) const
-=======
-bytes BoolType::literalToBigEndian(Literal const& _literal) const
-{
-	if (_literal.getToken() == Token::TRUE_LITERAL)
-		return bytes(1, 1);
-	else if (_literal.getToken() == Token::FALSE_LITERAL)
-		return bytes(1, 0);
-	else
-		return NullBytes;
-}
-
 bool ContractType::operator==(Type const& _other) const
->>>>>>> ae960c57
 {
 	if (_other.getCategory() != getCategory())
 		return false;
@@ -227,11 +198,7 @@
 	return other.m_contract == m_contract;
 }
 
-<<<<<<< HEAD
-bool StructType::operator==(const Type& _other) const
-=======
 bool StructType::operator==(Type const& _other) const
->>>>>>> ae960c57
 {
 	if (_other.getCategory() != getCategory())
 		return false;
@@ -239,11 +206,7 @@
 	return other.m_struct == m_struct;
 }
 
-<<<<<<< HEAD
-bool FunctionType::operator==(const Type& _other) const
-=======
 bool FunctionType::operator==(Type const& _other) const
->>>>>>> ae960c57
 {
 	if (_other.getCategory() != getCategory())
 		return false;
@@ -251,11 +214,7 @@
 	return other.m_function == m_function;
 }
 
-<<<<<<< HEAD
-bool MappingType::operator==(const Type& _other) const
-=======
 bool MappingType::operator==(Type const& _other) const
->>>>>>> ae960c57
 {
 	if (_other.getCategory() != getCategory())
 		return false;
@@ -263,11 +222,7 @@
 	return *other.m_keyType == *m_keyType && *other.m_valueType == *m_valueType;
 }
 
-<<<<<<< HEAD
-bool TypeType::operator==(const Type& _other) const
-=======
 bool TypeType::operator==(Type const& _other) const
->>>>>>> ae960c57
 {
 	if (_other.getCategory() != getCategory())
 		return false;
