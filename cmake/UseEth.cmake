function(eth_apply TARGET REQUIRED SUBMODULE)
	# TODO take into account REQUIRED

	set(ETH_DIR "${ETH_CMAKE_DIR}/../../libethereum" CACHE PATH "The path to the ethereum directory")
	set(ETH_BUILD_DIR_NAME  "build" CACHE STRING "Ethereum build directory name")
	set(ETH_BUILD_DIR "${ETH_DIR}/${ETH_BUILD_DIR_NAME}")
	set(CMAKE_LIBRARY_PATH 	${ETH_BUILD_DIR};${CMAKE_LIBRARY_PATH})

	find_package(Eth)

	target_include_directories(${TARGET} BEFORE PUBLIC ${Eth_INCLUDE_DIRS})

	if (${SUBMODULE} STREQUAL "ethash")
		# even if ethash is required, Cryptopp is optional
		eth_use(${TARGET} OPTIONAL Cryptopp)
		target_link_libraries(${TARGET} ${Eth_ETHASH_LIBRARIES})
	endif()

	if (${SUBMODULE} STREQUAL "ethash-cl")
		if (ETHASHCL)
			if (OpenCL_FOUND)
				eth_use(${TARGET} ${REQUIRED} Eth::ethash)
				target_include_directories(${TARGET} SYSTEM PUBLIC ${OpenCL_INCLUDE_DIRS})
				target_link_libraries(${TARGET} ${OpenCL_LIBRARIES})
				target_link_libraries(${TARGET} ${Eth_ETHASH-CL_LIBRARIES})
				target_compile_definitions(${TARGET} PUBLIC ETH_ETHASHCL)
				eth_copy_dlls(${TARGET} OpenCL_DLLS)
			elseif (${REQUIRED} STREQUAL "REQUIRED")
				message(FATAL_ERROR "OpenCL library was not found")
			endif()
		endif()
	endif()

	if (${SUBMODULE} STREQUAL "ethcore")
		eth_use(${TARGET} ${REQUIRED} Dev::devcrypto Eth::ethash)
		# even if ethcore is required, ethash-cl and cpuid are optional
		eth_use(${TARGET} OPTIONAL Eth::ethash-cl Cpuid)
		target_link_libraries(${TARGET} ${Eth_ETHCORE_LIBRARIES})
	endif()

	if (${SUBMODULE} STREQUAL "evmcore")
		eth_use(${TARGET} ${REQUIRED} Dev::devcore)
		target_link_libraries(${TARGET} ${Eth_EVMCORE_LIBRARIES})
	endif()

	if (${SUBMODULE} STREQUAL "evmjit")
		# TODO: not sure if should use evmjit and/or evmjit-cpp
		# TODO: take into account REQUIRED variable
		if (EVMJIT)
			target_link_libraries(${TARGET} ${Eth_EVMJIT_LIBRARIES})
			target_link_libraries(${TARGET} ${Eth_EVMJIT-CPP_LIBRARIES})
<<<<<<< HEAD
=======
			target_compile_definitions(${TARGET} PUBLIC ETH_EVMJIT)
			eth_copy_dlls(${TARGET} EVMJIT_DLLS)
>>>>>>> f1827dd5
		endif()
	endif()

	if (${SUBMODULE} STREQUAL "evm")
		eth_use(${TARGET} ${REQUIRED} Eth::ethcore Dev::devcrypto Eth::evmcore Dev::devcore)
		eth_use(${TARGET} OPTIONAL Eth::evmjit)
		target_link_libraries(${TARGET} ${Eth_EVM_LIBRARIES})
	endif()

	if (${SUBMODULE} STREQUAL "evmasm")
		eth_use(${TARGET} ${REQUIRED} Eth::evmcore)
		target_link_libraries(${TARGET} ${Eth_EVMASM_LIBRARIES})
	endif()

	if (${SUBMODULE} STREQUAL "lll")
		eth_use(${TARGET} ${REQUIRED} Eth::evmasm)
		target_link_libraries(${TARGET} ${Eth_LLL_LIBRARIES})
	endif()

	if (${SUBMODULE} STREQUAL "ethereum")
		eth_use(${TARGET} ${REQUIRED} Eth::evm Eth::ethcore)
		if (NOT EMSCRIPTEN)
			eth_use(${TARGET} ${REQUIRED} Eth::lll Dev::p2p Dev::devcrypto JsonRpc::Server JsonRpc::Client)
		endif()
		target_link_libraries(${TARGET} ${Boost_REGEX_LIBRARIES})
		target_link_libraries(${TARGET} ${Eth_ETHEREUM_LIBRARIES})
	endif()

	if (${SUBMODULE} STREQUAL "natspec")
		target_link_libraries(${TARGET} ${Eth_NATSPEC_LIBRARIES})
	endif()

	if (${SUBMODULE} STREQUAL "testutils")
		eth_use(${EXECUTABLE} ${REQUIRED} Eth::ethereum)
		target_link_libraries(${TARGET} ${Eth_TESTUTILS_LIBRARIES})
	endif()

endfunction()<|MERGE_RESOLUTION|>--- conflicted
+++ resolved
@@ -49,11 +49,8 @@
 		if (EVMJIT)
 			target_link_libraries(${TARGET} ${Eth_EVMJIT_LIBRARIES})
 			target_link_libraries(${TARGET} ${Eth_EVMJIT-CPP_LIBRARIES})
-<<<<<<< HEAD
-=======
 			target_compile_definitions(${TARGET} PUBLIC ETH_EVMJIT)
 			eth_copy_dlls(${TARGET} EVMJIT_DLLS)
->>>>>>> f1827dd5
 		endif()
 	endif()
 
